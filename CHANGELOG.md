--- conflicted
+++ resolved
@@ -16,13 +16,10 @@
 - Add `--no-cloud-logs` flag for all agents to optionally opt-out of logs being sent to Prefect Cloud - [#1843](https://github.com/PrefectHQ/prefect/pull/1843)
 - Agents mark Flow Runs as `Failed` if a deployment error occurs - [#1848](https://github.com/PrefectHQ/prefect/pull/1848)
 - `Submitted` states from Agents include deployment identifier information - [#1848](https://github.com/PrefectHQ/prefect/pull/1848)
-<<<<<<< HEAD
 - Update heartbeats to respect Cloud flow settings - [#1851](https://github.com/PrefectHQ/prefect/pull/1851)
-=======
 - Add flow run name to `prefect.context` - [#1855](https://github.com/PrefectHQ/prefect/pull/1855)
 - Add `--namespace` option for Kubernetes Agent start CLI command - [#1859](https://github.com/PrefectHQ/prefect/pull/1859)
 - Add Prefect job resource configuration for Kubernetes Agent - [#1859](https://github.com/PrefectHQ/prefect/pull/1859)
->>>>>>> c7c291c0
 
 ### Task Library
 
