--- conflicted
+++ resolved
@@ -17,11 +17,8 @@
 
 ### Task Library
 
-<<<<<<< HEAD
 - Make `project_name` optional for `FlowRunTask` to allow for use with Prefect Core's server - [#2266](https://github.com/PrefectHQ/prefect/pull/2266)
-=======
 - Adds `prefect.tasks.docker.container.RemoveContainer`
->>>>>>> 937cdacd
 
 ### Fixes
 
