--- conflicted
+++ resolved
@@ -169,144 +169,5 @@
 - If a flow returns a manually created state, it is used as the state of the final flow run. This allows for manual determination of final state.
 - If the flow run returns _any other object_, then it is marked as successfully completed.
 
-<<<<<<< HEAD
 See the [Final state determination](/3.0rc/develop/write-flows/#final-state-determination) section of the [Flows](/3.0rc/develop/write-flows/) 
-documentation for further details and examples.
-
-## State Change Hooks
-
-State change hooks execute code in response to changes in flow or task run states, enabling you to define actions for 
-specific state transitions in a workflow.
-
-#### A simple example
-
-```python
-from prefect import flow
-
-def my_success_hook(flow, flow_run, state):
-    print("Flow run succeeded!")
-
-@flow(on_completion=[my_success_hook])
-def my_flow():
-    return 42
-
-my_flow()
-```
-
-### Create and use hooks
-
-#### Available state change hooks
-
-| Type | Flow | Task | Description |
-| ----- | --- | --- | --- |
-| `on_completion` | ✓ | ✓ | Executes when a flow or task run enters a `Completed` state. |
-| `on_failure` | ✓ | ✓ | Executes when a flow or task run enters a `Failed` state. |
-| <span class="no-wrap">`on_cancellation`</span> | ✓ | - | Executes when a flow run enters a `Cancelling` state. |
-| `on_crashed` | ✓ | - | Executes when a flow run enters a `Crashed` state. |
-| `on_running` | ✓ | - | Executes when a flow run enters a `Running` state. |
-
-#### Create flow run state change hooks
-
-```python
-def my_flow_hook(flow: Flow, flow_run: FlowRun, state: State):
-    """This is the required signature for a flow run state
-    change hook. This hook can only be passed into flows.
-    """
-
-# pass hook as a list of callables
-@flow(on_completion=[my_flow_hook])
-```
-
-#### Create task run state change hooks
-
-```python
-def my_task_hook(task: Task, task_run: TaskRun, state: State):
-    """This is the required signature for a task run state change
-    hook. This hook can only be passed into tasks.
-    """
-
-# pass hook as a list of callables
-@task(on_failure=[my_task_hook])
-```
-
-#### Use multiple state change hooks
-
-State change hooks are versatile, allowing you to specify multiple state change hooks for the same state transition, 
-or to use the same state change hook for different transitions:
-
-```python
-def my_success_hook(task, task_run, state):
-    print("Task run succeeded!")
-
-def my_failure_hook(task, task_run, state):
-    print("Task run failed!")
-
-def my_succeed_or_fail_hook(task, task_run, state):
-    print("If the task run succeeds or fails, this hook runs.")
-
-@task(
-    on_completion=[my_success_hook, my_succeed_or_fail_hook],
-    on_failure=[my_failure_hook, my_succeed_or_fail_hook]
-)
-```
-
-#### Pass `kwargs` to your hooks
-
-The Prefect engine will call your hooks for you upon the state change, passing in the flow, flow run, and state objects.
-
-However, you can define your hook to have additional default arguments:
-
-```python
-from prefect import flow
-
-data = {}
-
-def my_hook(flow, flow_run, state, my_arg="custom_value"):
-    data.update(my_arg=my_arg, state=state)
-
-@flow(on_completion=[my_hook])
-def lazy_flow():
-    pass
-
-state = lazy_flow(return_state=True)
-
-assert data == {"my_arg": "custom_value", "state": state}
-```
-
-... or define your hook to accept arbitrary keyword arguments:
-
-```python
-from functools import partial
-from prefect import flow, task
-
-data = {}
-
-def my_hook(task, task_run, state, **kwargs):
-    data.update(state=state, **kwargs)
-
-@task
-def bad_task():
-    raise ValueError("meh")
-
-@flow
-def ok_with_failure_flow(x: str = "foo", y: int = 42):
-    bad_task_with_a_hook = bad_task.with_options(
-        on_failure=[partial(my_hook, **dict(x=x, y=y))]
-    )
-    # return a tuple of "bar" and the task run state
-    # to avoid raising the task's exception
-    return "bar", bad_task_with_a_hook(return_state=True)
-
-_, task_run_state = ok_with_failure_flow()
-
-assert data == {"x": "foo", "y": 42, "state": task_run_state}
-```
-
-### More examples of state change hooks
-
-- [Send a notification when a flow run fails](/3.0rc/react/state-change-hooks/#send-a-notification-when-a-flow-run-fails)
-- [Delete a Cloud Run job when a flow crashes](/3.0rc/react/state-change-hooks/#delete-a-cloud-run-job-when-a-flow-crashes)
-=======
-See the [Final state determination](/3.0rc/develop/write-workflows/#final-state-determination) section of the [Flows](/3.0rc/develop/write-workflows/) 
-documentation for further details and examples.
->>>>>>> 65fcefe6
+documentation for further details and examples.