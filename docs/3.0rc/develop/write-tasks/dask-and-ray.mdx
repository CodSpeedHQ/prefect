---
title: Run tasks in parallel on Dask or Ray
description: Learn how to use the Prefect Dask and Ray task runners for parallel or distributed task execution.
---

### Parallel task execution

Many real-world data workflows benefit from truly parallel, distributed task execution.
Use Dask or Ray in your flows to choose the execution environment that fits your particular needs.

- `DaskTaskRunner` runs tasks requiring parallel execution using
[`dask.distributed`](http://distributed.dask.org/).
- `RayTaskRunner` runs tasks requiring parallel execution using [Ray](https://www.ray.io/).

These task runners can spin up a local Dask cluster or Ray instance on the fly, or let you connect with a Dask or Ray environment you've
set up separately. This enables you to take advantage of massively parallel computing environments.

## Run tasks on Dask

The [`DaskTaskRunner`](/integrations/prefect-dask/index) is a parallel task runner that submits tasks to the
[`dask.distributed`](http://distributed.dask.org/) scheduler. To use the `DaskTaskRunner`:

1. Make sure the `prefect-dask` collection is installed: `pip install prefect-dask`.
2. In your flow code, import `DaskTaskRunner` from `prefect_dask.task_runners`.
3. Assign it as the task runner when you define the flow with the `task_runner=DaskTaskRunner` argument.

By default, a temporary Dask cluster is created for the duration of the flow run.

If you already have a Dask cluster running, either cloud-hosted or local, you can provide the connection URL
with the `address` kwarg. For example, this flow uses the `DaskTaskRunner` configured to access an existing
Dask cluster at `http://my-dask-cluster`:

```python hl_lines="4"
from prefect import flow
from prefect_dask.task_runners import DaskTaskRunner

@flow(task_runner=DaskTaskRunner(address="http://my-dask-cluster"))
def my_flow():
    ...
```

`DaskTaskRunner` accepts the following optional parameters:

| Parameter | Description |
| --- | --- |
| address | Address of a currently running Dask scheduler. |
| cluster_class | The cluster class to use when creating a temporary Dask cluster. It can be either the full class name (for example, `"distributed.LocalCluster"`), or the class itself. |
| cluster_kwargs | Additional kwargs to pass to the `cluster_class` when creating a temporary Dask cluster. |
| adapt_kwargs | Additional kwargs to pass to `cluster.adapt` when creating a temporary Dask cluster. Note that adaptive scaling is only enabled if `adapt_kwargs` are provided. |
| client_kwargs | Additional kwargs to use when creating a [`dask.distributed.Client`](https://distributed.dask.org/en/latest/api.html#client). |

<Warning>
**Multiprocessing safety**

Because the `DaskTaskRunner` uses multiprocessing, calls to flows
in scripts must be guarded with `if __name__ == "__main__":` or you will encounter
warnings and errors.
</Warning>

If you don't provide the `address` of a Dask scheduler, Prefect creates a temporary local cluster automatically. The number of workers
used is based on the number of cores on your machine. The default provides a mix of processes and threads that work well for
most workloads. To specify this explicitly, pass values for `n_workers` or `threads_per_worker` to `cluster_kwargs`:

```python
# Use 4 worker processes, each with 2 threads
DaskTaskRunner(
    cluster_kwargs={"n_workers": 4, "threads_per_worker": 2}
)
```

### Use a temporary cluster

The `DaskTaskRunner` can create a temporary cluster using any of
[Dask's cluster-manager options](https://docs.dask.org/en/latest/setup.html). This is useful when you want each flow run to have its own Dask cluster, allowing for per-flow adaptive scaling.

To configure it, provide a `cluster_class`. This can be:

- A string specifying the import path to the cluster class (for example, `"dask_cloudprovider.aws.FargateCluster"`)
- The cluster class itself
- A function for creating a custom cluster

You can also configure `cluster_kwargs`. This takes a dictionary of keyword arguments to pass to `cluster_class` when starting the flow run.

For example, to configure a flow to use a temporary `dask_cloudprovider.aws.FargateCluster` with four workers running with an image named
`my-prefect-image`:

```python
DaskTaskRunner(
    cluster_class="dask_cloudprovider.aws.FargateCluster",
    cluster_kwargs={"n_workers": 4, "image": "my-prefect-image"},
)
```

### Connect to an existing cluster

Multiple Prefect flow runs can all use the same existing Dask cluster. You
might manage a single long-running Dask cluster (for example, using the Dask
[Helm Chart](https://docs.dask.org/en/latest/setup/kubernetes-helm.html)) and
configure flows to connect to it during execution. This has a couple downsides
when compared to using a temporary cluster:

- All workers in the cluster must have dependencies installed for all flows you intend to run.
- Multiple flow runs may compete for resources. Dask tries to do a good job
sharing resources between tasks, but you may still run into issues.

That said, you may prefer managing a single long-running cluster.

To configure a `DaskTaskRunner` to connect to an existing cluster, pass in the address of the
scheduler to the `address` argument:

```python
# Connect to an existing cluster running at a specified address
DaskTaskRunner(address="tcp://...")
```

### Configure adaptive scaling

A key feature of using a `DaskTaskRunner` is the ability to scale adaptively
to the workload. Instead of specifying `n_workers` as a fixed number,
you can specify a minimum and maximum number of workers to use, and the Dask
cluster scales up and down as needed.

To do this, pass `adapt_kwargs` to `DaskTaskRunner`. This takes the
following fields:

- `maximum` (`int` or `None`, optional): the maximum number of workers to scale to. Set to `None` for no maximum.
- `minimum` (`int` or `None`, optional): the minimum number of workers to scale to. Set to `None` for no minimum.

For example, this configures a flow to run on a `FargateCluster` scaling up
to a maximum of 10 workers:

```python
DaskTaskRunner(
    cluster_class="dask_cloudprovider.aws.FargateCluster",
    adapt_kwargs={"maximum": 10}
)
```

### Use Dask annotations

Use Dask annotations to further control the behavior of tasks.

For example, set the [priority](http://distributed.dask.org/en/stable/priority.html) of tasks in the Dask scheduler:

```python
import dask
from prefect import flow, task
from prefect_dask.task_runners import DaskTaskRunner

@task
def show(x):
    print(x)


@flow(task_runner=DaskTaskRunner())
def my_flow():
    with dask.annotate(priority=-10):
        future = show.submit(1)  # low priority task

    with dask.annotate(priority=10):
        future = show.submit(2)  # high priority task
```

Another common use case is [resource](http://distributed.dask.org/en/stable/resources.html) annotations:

```python
import dask
from prefect import flow, task
from prefect_dask.task_runners import DaskTaskRunner

@task
def show(x):
    print(x)

# Create a `LocalCluster` with some resource annotations
# Annotations are abstract in dask and not inferred from your system.
# Here, we claim that our system has 1 GPU and 1 process available per worker
@flow(
    task_runner=DaskTaskRunner(
        cluster_kwargs={"n_workers": 1, "resources": {"GPU": 1, "process": 1}}
    )
)

def my_flow():
    with dask.annotate(resources={'GPU': 1}):
        future = show(0)  # this task requires 1 GPU resource on a worker

    with dask.annotate(resources={'process': 1}):
        # These tasks each require 1 process on a worker; because we've
        # specified that our cluster has 1 process per worker and 1 worker,
        # these tasks will run sequentially
        future = show(1)
        future = show(2)
        future = show(3)


if __name__ == "__main__":
    my_flow()
```

### Run parallel tasks with Dask

This simple flow doesn't gain much from parallel execution, but it illustrates how simple it is to take advantage of the
[`DaskTaskRunner`](https://prefecthq.github.io/prefect-dask/).

Configure your flow to use the `DaskTaskRunner`:

1. Ensure the `prefect-dask` collection is installed by running `pip install prefect-dask`.
2. In your flow code, import `DaskTaskRunner` from `prefect_dask.task_runners`.
3. Assign it as the task runner when defining the flow using the `task_runner=DaskTaskRunner` argument.
4. Use the `.submit` method when calling task-decorated functions.

Install `prefect-dask`, make these changes, then save the updated code as `dask_flow.py`.

```python hl_lines="2 12 18"
from prefect import flow, task
from prefect_dask.task_runners import DaskTaskRunner


@task
def say_hello(name):
    print(f"hello {name}")


@task
def say_goodbye(name):
    print(f"goodbye {name}")


@flow(task_runner=DaskTaskRunner())
def greetings(names):
    for name in names:
        say_hello.submit(name)
        say_goodbye.submit(name)


if __name__ == "__main__":
    greetings(["arthur", "trillian", "ford", "marvin"])
```

Note that, because you're using `DaskTaskRunner` in a script, you must use `if __name__ == "__main__":` or you'll see warnings and errors.

Run `dask_flow.py`. If you get a warning about accepting incoming network connections, that's okay - everything is local in this example.

<div class="terminal">
```bash
python dask_flow.py
```
</div>

`DaskTaskRunner` automatically creates a local Dask cluster, then starts executing all of the task runs in parallel.
The results do not return in the same order as the sequential code above.

Abbreviated output:

<div class="terminal">
```bash
goodbye marvin
hello arthur
goodbye ford
hello trillian
```
</div>

Notice what happens if you do not use the `submit` method when calling tasks:

```python
from prefect import flow, task
from prefect_dask.task_runners import DaskTaskRunner


@task
def say_hello(name):
    print(f"hello {name}")


@task
def say_goodbye(name):
    print(f"goodbye {name}")


@flow(task_runner=DaskTaskRunner())
def greetings(names):
    for name in names:
        say_hello(name)
        say_goodbye(name)


if __name__ == "__main__":
    greetings(["arthur", "trillian", "ford", "marvin"])
```

Run the script:

<div class="terminal">
```bash
python dask_flow.py
```
</div>

Once again, the tasks run sequentially. Here's the output with logs removed.

<div class="terminal">
```bash
hello arthur
goodbye arthur
hello trillian
goodbye trillian
hello ford
goodbye ford
hello marvin
goodbye marvin
```
</div>

The task runs are not submitted to the `DaskTaskRunner`; instead, they run sequentially.

## Run tasks on Ray

The `RayTaskRunner` (installed separately as a
[Prefect Collection](/integrations/prefect-ray/index)) is a parallel task runner that submits tasks to [Ray](https://www.ray.io/).
By default, a temporary Ray instance is created for the duration of the flow run. If you already have a Ray instance running, you can
provide the connection URL with an `address` argument.

<Note>
**Remote storage and Ray tasks**

We recommend configuring [remote storage](/3.0rc/concepts/storage/) for task execution with the `RayTaskRunner`.
This ensures tasks executing in Ray have access to task result storage, particularly when accessing a Ray instance outside of your
execution environment.
</Note>

Configure your flow to use the `RayTaskRunner`:

1. Make sure the `prefect-ray` collection is installed: `pip install prefect-ray`.
2. In your flow code, import `RayTaskRunner` from `prefect_ray.task_runners`.
3. Assign it as the task runner when defining the flow using the `task_runner=RayTaskRunner` argument.

For example, this flow uses the `RayTaskRunner` configured to access an existing Ray instance at `ray://192.0.2.255:8786`. When submitting work to an existing Ray cluster, specify `runtime_env` to ensure that the Ray workers have the [dependencies](https://docs.ray.io/en/latest/ray-core/handling-dependencies.html#runtime-environments) they need.

```python hl_lines="4"
from prefect import flow
from prefect_ray.task_runners import RayTaskRunner

@flow(
    task_runner=RayTaskRunner(
        address="ray://192.0.2.255:8786",
        init_kwargs={"runtime_env": {"pip": ["prefect-ray"]}},
    )
)
def my_flow():
    ...
```

`RayTaskRunner` accepts the following optional parameters:

| Parameter | Description |
| --- | --- |
| address | Address of a currently running Ray instance, starting with the [ray://](https://docs.ray.io/en/master/cluster/ray-client.html) URI. |
| init_kwargs | Additional kwargs to use when calling `ray.init`. |

Note that Ray Client uses the [ray://](https://docs.ray.io/en/master/cluster/ray-client.html) URI to indicate the address of a Ray instance.
If you don't provide the `address` of a Ray instance, Prefect creates a temporary instance automatically.

<Warning>
**Ray limitations**

Ray requires Prefect < 3.0 at the moment.

While we're excited about adding support for parallel task execution via Ray to Prefect, there are some limitations with Ray:

Ray's support for Python 3.11 is [experimental](https://docs.ray.io/en/latest/ray-overview/installation.html#install-nightlies).

Ray support for non-x86/64 architectures such as ARM/M1 processors with installation from `pip` alone and will be skipped during
installation of Prefect. It is possible to manually install the blocking component with `conda`. See the
[Ray documentation](https://docs.ray.io/en/latest/ray-overview/installation.html#m1-mac-apple-silicon-support) for instructions.

See the [Ray installation documentation](https://docs.ray.io/en/latest/ray-overview/installation.html) for further compatibility information.

</Warning>

### Run parallel tasks with Ray

To flexibly apply the appropriate task runner for your workflow, use the same flow as above, with a few minor changes to use the
[`RayTaskRunner`](https://prefecthq.github.io/prefect-ray/) where you previously configured `DaskTaskRunner`.


Configure your flow to use the `RayTaskRunner`:

1. Install `prefect-ray` into your environment with `pip install -U prefect-ray`.
2. In your flow code, import `RayTaskRunner` from `prefect_ray.task_runners`.
3. Specify the task runner when the flow is defined using the `task_runner=RayTaskRunner` argument.

<Warning>
**Ray environment limitations**

Ray requires Prefect < 3.0 at the moment.

While we're excited about parallel task execution through Ray to Prefect, there are some inherent limitations with Ray:

- Support for Python 3.11 is [experimental](https://docs.ray.io/en/latest/ray-overview/installation.html#install-nightlies).
- Ray's Windows support is currently in beta.

See the [Ray installation documentation](https://docs.ray.io/en/latest/ray-overview/installation.html) for further compatibility information.
</Warning>

Save this code in `ray_flow.py`.

```python hl_lines="2 12"
from prefect import flow, task
from prefect_ray.task_runners import RayTaskRunner

@task
def say_hello(name):
    print(f"hello {name}")

@task
def say_goodbye(name):
    print(f"goodbye {name}")

@flow(task_runner=RayTaskRunner())
def greetings(names):
    for name in names:
        say_hello.submit(name)
        say_goodbye.submit(name)

if __name__ == "__main__":
    greetings(["arthur", "trillian", "ford", "marvin"])
```

Now run `ray_flow.py` `RayTaskRunner`, which automatically creates a local Ray instance, then immediately starts executing all of the
tasks in parallel. If you have an existing Ray instance, you can provide the address as an argument to run tasks in the instance.
See [Running tasks on Ray](/3.0rc/develop/write-tasks/use-task-runners/#running_tasks_on_ray) for details.

## Use multiple task runners

Many workflows include a variety of tasks, and not all of them benefit from parallel execution.

<<<<<<< HEAD
Because task runners are specified on flows, you can assign different task runners to tasks by using 
[nested flows](/3.0rc/develop/write-flows/#composing-flows) to organize those tasks.

This example uses the default `ConcurrentTaskRunner`. Then you call a `ray_greetings()` nested flow that 
=======
Because task runners are specified on flows, you can assign different task runners to tasks by using
[subflows](/3.0rc/develop/write-flows/#composing-flows) to organize those tasks.

This example uses the default `ConcurrentTaskRunner`. Then you call a `ray_greetings()` subflow that
>>>>>>> 2497a098
uses the `RayTaskRunner` to execute the same tasks in a Ray instance.

```python
from prefect import flow, task
from prefect_ray.task_runners import RayTaskRunner

@task
def say_hello(name):
    print(f"hello {name}")

@task
def say_goodbye(name):
    print(f"goodbye {name}")

@flow(task_runner=RayTaskRunner())
def ray_greetings(names):
    for name in names:
        say_hello.submit(name)
        say_goodbye.submit(name)

@flow()
def greetings(names):
    for name in names:
        say_hello.submit(name)
        say_goodbye.submit(name)
    ray_greetings(names)

if __name__ == "__main__":
    greetings(["arthur", "trillian", "ford", "marvin"])
```

If you save this as `ray_subflow.py` and run it, you'll see that the flow `greetings` runs as you'd expect for a concurrent flow. Then flow
`ray-greetings` spins up a Ray instance to run the tasks again.<|MERGE_RESOLUTION|>--- conflicted
+++ resolved
@@ -436,17 +436,10 @@
 
 Many workflows include a variety of tasks, and not all of them benefit from parallel execution.
 
-<<<<<<< HEAD
-Because task runners are specified on flows, you can assign different task runners to tasks by using 
+Because task runners are specified on flows, you can assign different task runners to tasks by using
 [nested flows](/3.0rc/develop/write-flows/#composing-flows) to organize those tasks.
 
-This example uses the default `ConcurrentTaskRunner`. Then you call a `ray_greetings()` nested flow that 
-=======
-Because task runners are specified on flows, you can assign different task runners to tasks by using
-[subflows](/3.0rc/develop/write-flows/#composing-flows) to organize those tasks.
-
-This example uses the default `ConcurrentTaskRunner`. Then you call a `ray_greetings()` subflow that
->>>>>>> 2497a098
+This example uses the default `ConcurrentTaskRunner`. Then you call a `ray_greetings()` nested flow that
 uses the `RayTaskRunner` to execute the same tasks in a Ray instance.
 
 ```python
