---
title: Task runners
description: Learn how to use Prefect task runners for parallel or distributed task execution.
---

Task runners enable you to engage specific executors for Prefect tasks to enable concurrent, parallel, or 
distributed execution of tasks.

Task runners are not required for task execution. Calling a task function directly without a task runner executes the 
function in the main thread by default. Execution of a task function blocks execution of its flow until the task completes. 

You can use the `.submit()` method on a task to submit that task to a _task runner_. Using a task runner 
enables you to run tasks concurrently, or in parallel using a distributed execution library such as Dask or Ray.

### Built-in task runners and integrations

The default task runner in Prefect is the 
[`ThreadPoolTaskRunner`](/3.0rc/api-ref/prefect/task-runners/#prefect.task_runners.ThreadPoolTaskRunner),
which runs tasks concurrently within a thread pool.

The following Prefect-developed task runners for parallel or distributed task 
execution are available as [integrations](/integrations/catalog/):

- [`DaskTaskRunner`](https://prefecthq.github.io/prefect-dask/) can run tasks using 
[`dask.distributed`](http://distributed.dask.org/). 
- [`RayTaskRunner`](https://prefecthq.github.io/prefect-ray/) can run tasks using 
[Ray](https://www.ray.io/).

<Note>
**Concurrency vs. parallelism**

- **Concurrency** refers to a system that can do more than one thing simultaneously, 
but not at the _exact_ same time. Think of concurrent execution as non-blocking: 
within the restrictions of resources available in the execution environment and data dependencies between tasks, 
execution of one task does not block execution of other tasks in a flow.
-  **Parallelism** refers to a system that can do more than one thing at the _exact_ same time. 
Within the restrictions of resources available, parallel execution can run tasks at the same time, 
such as for operations mapped across a dataset.
</Note>

## Configure a task runner

To configure your flow to use a specific task runner, provide the runner to the `task_runner` keyword of
the flow decorator.

To submit work to the runner, use the task's `.submit()` method.
This method returns a 
[`PrefectFuture`](/3.0rc/api-ref/prefect/futures/#prefect.futures.PrefectFuture), which is a
Prefect object that contains:
- a reference to the payload returned by the task;
- and a [`State`](/3.0rc/api-ref/server/schemas/states/), which is a Prefect object indicating the state of the task run.

Prefect future objects must be resolved explicitly before returning from a flow. 
This can be done by calling `.wait()` on the future.

For example:

```python
from prefect import flow, task
from prefect.task_runners import ThreadPoolTaskRunner
import time


@task
def stop_at_floor(floor):
    print(f"elevator moving to floor {floor}")
    time.sleep(floor)
    print(f"elevator stops on floor {floor}")


@flow(task_runner=ThreadPoolTaskRunner(max_workers=3))
def elevator():
    floors = []

    for floor in range(10, 0, -1):
        floors.append(stop_at_floor.submit(floor))

    [floor.wait() for floor in floors]
```

<Tip>
**Default task runner**
If you don't specify a task runner for a flow and you call a task with `.submit()` within the flow, 
Prefect uses the default `ThreadPoolTaskRunner`.
</Tip>

## Use multiple task runners

<<<<<<< HEAD
Each flow can only have a single task runner, but sometimes you may want a subset of your tasks to run 
using a specific task runner. In this case, you can create [nested flows](/3.0rc/develop/write-flows/#composing-flows) 
for tasks that need to use a different task runner.

For example, you can have a flow (in the example below called `multiple_runner_flow`) that runs its tasks locally 
using the `ConcurrentTaskRunner`. If you have some tasks that can run more efficiently in parallel on a Dask cluster, 
you can create a nested flow (such as `dask_subflow`) to run those tasks using the `DaskTaskRunner`.
=======
Each flow can only have one task runner, but sometimes you may want a subset of your tasks to run 
using a different task runner than the one configured on the flow. 
In this case, you can create [nested flows](/3.0rc/develop/write-flows/#composing-flows) 
for tasks that need to use a different task runner.

For example, you can have a flow (in the example below called `multiple_runner_flow`) that runs its tasks locally 
using the `ThreadPoolTaskRunner`. If you have some tasks that can run more efficiently in parallel on a Dask cluster, 
you can create a subflow (such as `dask_subflow`) to run those tasks using the `DaskTaskRunner`.
>>>>>>> 7bd33035

```python
from prefect import flow, task
from prefect.task_runners import ThreadPoolTaskRunner
from prefect_dask.task_runners import DaskTaskRunner
import time


@task
def hello_local(name: str):
    time.sleep(2)
    print(f"Hello {name}!")


@flow(task_runner=ThreadPoolTaskRunner())
def concurrent_subflow():
    marvin = hello_local.submit("marvin")
    ford = hello_local.submit("ford")
    marvin.wait(), ford.wait()


@task
def hello_dask():
    print("Hello from Dask!")


@flow(task_runner=DaskTaskRunner())
def dask_subflow():
    hello_dask.submit().wait()


@flow(task_runner=ThreadPoolTaskRunner())
def parent_flow():
    concurrent_subflow()
    dask_subflow()


if __name__ == "__main__":
    parent_flow()
```

## Access results from submitted tasks

When you use `.submit()` to submit a task to a task runner, the task runner creates a 
[`PrefectFuture`](/3.0rc/api-ref/prefect/futures/#prefect.futures.PrefectFuture) for access to the state and 
result of the task.

A `PrefectFuture` is an object that provides access to a computation happening in a task runner, 
even if that computation happens on a remote system.

When you pass a future into a task, Prefect automatically waits for the "upstream" task (the one that the future references), 
to reach a final state before starting the downstream task.

This means that the downstream task won't receive the `PrefectFuture` you passed as an argument. 
Instead, the downstream task receives the value that the upstream task returned.

For example:

```python
from prefect import flow, task

@task
def say_hello(name):
    return f"Hello {name}!"

@task
def print_result(result):
    print(type(result))
    print(result)

@flow(name="hello-flow")
def hello_world():
    future = say_hello.submit("Marvin")
    print_result.submit(future).wait()

hello_world()
```

Notice that we only had to wait for the final `print_result` future as Prefect automatically resolved `say_hello` to a string.

You can access the result of a future explicitly with the `.result()` method.

```python
from prefect import flow, task

@task
def my_task():
    return 42

@flow
def my_flow():
    future = my_task.submit()
    result = future.result()
    print(result)

my_flow()
```

The `.result()` method waits for the task to complete before returning the result to the caller. 
If the task run fails, `.result()` will raise the task run's exception. Disable this behavior 
with the `raise_on_failure` option:

```python
from prefect import flow, task

@task
def my_task():
    return "I'm a task!"


@flow
def my_flow():
    future = my_task.submit()
    result = future.result(raise_on_failure=False)
    if future.get_state().is_failed():
        # `result` is an exception! handle accordingly
        ...
    else:
        # `result` is the expected return value of our task
        ...
```


You may also use the [`wait_for=[]`](/3.0rc/api-ref/prefect/tasks/#prefect.tasks.Task.submit) parameter 
when calling a task by specifying upstream task dependencies. This enables you to control task execution 
order for tasks that do not share data dependencies.

```python
@task
def task_a():
    pass

@task
def task_b():
    pass

@task
def task_c():
    pass
    
@task
def task_d():
    pass

@flow
def my_flow():
    a = task_a.submit()
    b = task_b.submit()
    # Wait for task_a and task_b to complete
    c = task_c.submit(wait_for=[a, b])
    # task_d will wait for task_c to complete
    # Note: If waiting for one task it must still be in a list.
    d = task_d(wait_for=[c])
```

<Note>
**A few notes on `.result()`**

- `.result()` is a blocking call.
This means that calling `.result()` will wait until the task run completes before continuing execution.
- Only use `.result()` when you need to interact directly with the return value of your submitted task;
for example, you should use `.result()` if passing the return value to a standard Python function (not a 
Prefect task) but _not_ if you are passing the value to another task.
</Note>

## Mapping over iterables

Prefect also provides a `.map()` method that automatically submits a new task run for each element of its 
input data. 
This can be useful when submitting a lot of work to a task runner simultaneously.

```python
from prefect import flow, task

@task
def print_nums(nums):
    for n in nums:
        print(n)

@task
def square_num(num):
    return num**2

@flow
def map_flow(nums):
    print_nums(nums)
    squared_nums = square_num.map(nums) 
    print_nums(squared_nums)

map_flow([1,2,3,5,8,13])
```

Prefect also supports `unmapped` arguments, allowing you to pass static values that don't get mapped over.

```python
from prefect import flow, task

@task
def add_together(x, y):
    return x + y

@flow
def sum_it(numbers, static_value):
    futures = add_together.map(numbers, static_value)
    return futures

sum_it([1, 2, 3], 5)
```

If your static argument is an iterable, wrap it with `unmapped` to tell Prefect to treat it 
as a static value.

```python
from prefect import flow, task, unmapped

@task
def sum_plus(x, static_iterable):
    return x + sum(static_iterable)

@flow
def sum_it(numbers, static_iterable):
    futures = sum_plus.map(numbers, static_iterable)
    return futures

sum_it([4, 5, 6], unmapped([1, 2, 3]))
```<|MERGE_RESOLUTION|>--- conflicted
+++ resolved
@@ -86,15 +86,6 @@
 
 ## Use multiple task runners
 
-<<<<<<< HEAD
-Each flow can only have a single task runner, but sometimes you may want a subset of your tasks to run 
-using a specific task runner. In this case, you can create [nested flows](/3.0rc/develop/write-flows/#composing-flows) 
-for tasks that need to use a different task runner.
-
-For example, you can have a flow (in the example below called `multiple_runner_flow`) that runs its tasks locally 
-using the `ConcurrentTaskRunner`. If you have some tasks that can run more efficiently in parallel on a Dask cluster, 
-you can create a nested flow (such as `dask_subflow`) to run those tasks using the `DaskTaskRunner`.
-=======
 Each flow can only have one task runner, but sometimes you may want a subset of your tasks to run 
 using a different task runner than the one configured on the flow. 
 In this case, you can create [nested flows](/3.0rc/develop/write-flows/#composing-flows) 
@@ -103,7 +94,6 @@
 For example, you can have a flow (in the example below called `multiple_runner_flow`) that runs its tasks locally 
 using the `ThreadPoolTaskRunner`. If you have some tasks that can run more efficiently in parallel on a Dask cluster, 
 you can create a subflow (such as `dask_subflow`) to run those tasks using the `DaskTaskRunner`.
->>>>>>> 7bd33035
 
 ```python
 from prefect import flow, task
