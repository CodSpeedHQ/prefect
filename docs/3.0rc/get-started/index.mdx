--- conflicted
+++ resolved
@@ -41,13 +41,8 @@
   <Card title="Develop" icon="code" href="/3.0rc/develop/write-flows">
     Write and observe workflows, create tasks, and build interactive workflows.
   </Card>
-<<<<<<< HEAD
   <Card title="Deploy" icon="rocket" href="/3.0rc/deploy/dynamic-infra/index">
     Serve workflows on long lived infrastructure or deploy workflows to dynamically provisioned infrastructure.
-=======
-  <Card title="Deploy" icon="rocket" href="/3.0rc/deploy/serve-flows/deploy-a-flow">
-    Serve workflows on long lived infrastructure or deploy workflows to dynamic infrastructure.
->>>>>>> b3d98004
   </Card>
   <Card title="Automate" icon="eyes" href="/3.0rc/automate/events/automations-triggers">
     Enable workflows to react to their environment with events, automations, and webhooks.
