--- conflicted
+++ resolved
@@ -75,11 +75,7 @@
 ```
 </div>
 
-<<<<<<< HEAD
 If you take out the log messages and just look at the printed output of the tasks, you see they're executed in sequential order:
-=======
-If you remove the log messages from the output and just look at the printed output from the task runs, you see they're executed sequentially:
->>>>>>> 78661c19
 
 <div class="terminal">
 ``` bash
@@ -94,7 +90,6 @@
 ```
 </div>
 
-<<<<<<< HEAD
 ## Run parallel tasks with Dask
 
 This simple flow doesn't gain much from parallel execution, but it illustrates how simple it is to take advantage of the [`DaskTaskRunner`](https://prefecthq.github.io/prefect-dask/).
@@ -102,24 +97,13 @@
 Configure your flow to use the `DaskTaskRunner`:
 
 1. Ensure the `prefect-dask` collection is installed by running `pip install prefect-dask`.
-=======
-## Run tasks in parallel with Dask
-
-This basic flow won't benefit from parallel execution, but let's proceed so you can see just how simple it is to use the [`DaskTaskRunner`](https://prefecthq.github.io/prefect-dask/) for more complex flows.
-
-Configure your flow to use the `DaskTaskRunner`:
-
-1. Make sure the `prefect-dask` collection is installed by running `pip install -U prefect-dask`.
->>>>>>> 78661c19
+
 2. In your flow code, import `DaskTaskRunner` from `prefect_dask.task_runners`.
 3. Assign it as the task runner when the flow is defined using the `task_runner=DaskTaskRunner` argument.
 4. Use the `.submit` method when calling task-decorated functions.
 
-<<<<<<< HEAD
+
 This is the same flow as above, with a few minor changes to use `DaskTaskRunner` where we previously configured `SequentialTaskRunner`. Install `prefect-dask`, make these changes, then save the updated code as `dask_flow.py`.
-=======
-Example code:
->>>>>>> 78661c19
 
 ```python hl_lines="2 12 18"
 from prefect import flow, task
@@ -223,16 +207,10 @@
 
 The task runs are not submitted to the `DaskTaskRunner`; instead, they run sequentially.
 
-## Run tasks in parallel with Ray
-
-<<<<<<< HEAD
 ## Run parallel tasks with Ray
 
 To flexibly apply the appropriate task runner for your workflow, use the same flow as above, with a few minor changes to use the [`RayTaskRunner`](https://prefecthq.github.io/prefect-ray/) where you previously configured `DaskTaskRunner`. 
-=======
-You can easily switch to Ray as another parallel task runner option.
-Use the [`RayTaskRunner`](https://prefecthq.github.io/prefect-ray/) instead of `DaskTaskRunner`.
->>>>>>> 78661c19
+
 
 Configure your flow to use the `RayTaskRunner`:
 
@@ -241,13 +219,8 @@
 3. Specify the task runner when the flow is defined using the `task_runner=RayTaskRunner` argument.
 
 !!! warning "Ray environment limitations"
-<<<<<<< HEAD
     While we're excited about parallel task execution through Ray to Prefect, there are some inherent limitations with Ray:
-    
-=======
-    While we're excited about parallel task execution via Ray, there are a few limitations with Ray you should be aware of:
-
->>>>>>> 78661c19
+
     - Support for Python 3.11 is [experimental](https://docs.ray.io/en/latest/ray-overview/installation.html#install-nightlies).
     - Ray's Windows support is currently in beta.
 
