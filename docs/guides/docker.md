---
description: Learn how to store your flow code in a Docker image and serve your flow on any docker-compatible infrastructure.
tags:
    - Docker
    - containers
    - orchestration
    - infrastructure
    - deployments
    - images
    - Kubernetes
search:
  boost: 2
---

# Run Flows with Docker

The [Deployments](/tutorial/deployments/) tutorial served a flow that enabled scheduling or creating flow runs through the Prefect API.

With a Python script, you can build a Docker image for that script, allowing you to serve your flow in various remote environments. This guide uses Kubernetes, but you can use any Docker-compatible infrastructure.

This guide covers how to:

- Write a Dockerfile to build an image that stores your Prefect flow code.
- Build a Docker image for your flow.
- Deploy and run your Docker image on a Kubernetes cluster.
- Look at the Prefect-maintained Docker images and discuss options for use.

In this guide you will create a Dockerfile from scratch. Alternatively, Prefect makes it convenient to build a Docker image as part of deployment creation. You can even include environment variables and specify additional Python packages to install at runtime.

If creating a deployment with a `prefect.yaml` file, the build step makes it easy to customize your Docker image and push it to the registry of your choice. See an [example](/guides/deployment/kubernetes/#define-a-deployment).

Deployment creation with a Python script that includes `flow.deploy` similarly allows you to customize your Docker image with keyword arguments as shown below.

```python
...

if __name__ == "__main__":
    hello_world.deploy(
        name="my-first-deployment",
        work_pool_name="above-ground",
        image='my_registry/hello_world:demo',
        job_variables={"env": { "EXTRA_PIP_PACKAGES": "boto3" } }
    )
```

## Prerequisites

- A Python script that defines and serves a flow.
  - This guide uses the flow script and deployment from the [Deployments](/tutorial/deployments/) tutorial.
- Access to a running Prefect API server.
  - You can sign up for a forever free [Prefect Cloud account](https://docs.prefect.io/cloud/) or run a Prefect API server locally with `prefect server start`.
- [Docker Desktop](https://docs.docker.com/desktop/) installed on your machine.

## Write a Dockerfile

Make a clean directory to work from, called `prefect-docker-guide`.

```bash
mkdir prefect-docker-guide
cd prefect-docker-guide
```

In this directory, create a sub-directory named `flows` and put your flow script from the [Deployments](/tutorial/deployments/) tutorial in it.

```bash
mkdir flows
cd flows
touch prefect-docker-guide-flow.py
```

Here's the flow code for reference:

```python title="prefect-docker-guide-flow.py"
import httpx
from prefect import flow


@flow(log_prints=True)
def get_repo_info(repo_name: str = "PrefectHQ/prefect"):
    url = f"https://api.github.com/repos/{repo_name}"
    response = httpx.get(url)
    response.raise_for_status()
    repo = response.json()
    print(f"{repo_name} repository statistics 🤓:")
    print(f"Stars 🌠 : {repo['stargazers_count']}")
    print(f"Forks 🍴 : {repo['forks_count']}")


if __name__ == "__main__":
    get_repo_info.serve(name="prefect-docker-guide")
```

The next file to add to the `prefect-docker-guide` directory is a `requirements.txt`. Include all dependencies required for your `prefect-docker-guide-flow.py` script in the Docker image you will build.

```bash
# ensure you run this line from the top level of the `prefect-docker-guide` directory
touch requirements.txt
```

Here's what you will put in your `requirements.txt` file:

```txt title="requirements.txt"
prefect>=2.12.0
httpx
```

Create a `Dockerfile` to create a Docker image that will also store the flow code.

```bash
touch Dockerfile
```

Add the following content to your `Dockerfile`:

```dockerfile title="Dockerfile"
# Using the latest version of Prefect with Python 3.10
FROM prefecthq/prefect:2-python3.10

# Add your requirements.txt file to the image and install dependencies
COPY requirements.txt .
RUN pip install -r requirements.txt --trusted-host pypi.python.org --no-cache-dir

# Add your flow code to the image
COPY flows /opt/prefect/flows

# Run your flow script when the container starts
CMD ["python", "flows/prefect-docker-guide-flow.py"]
```

## Build a Docker image

Now that you have a Dockerfile, you can build your image by running:

```bash
docker build -t prefect-docker-guide-image .
```

Check that your build worked by running a container from your new image.

=== "Cloud"

<<<<<<< HEAD
    Your container needs an API URL and an API key to communicate with Prefect Cloud. 
    
    - You can get an API key from the [API Keys](https://docs.prefect.io/2.12.0/cloud/users/api-keys/) section of the user settings in the Prefect UI. 
=======
    Our container will need an API URL and and API key to communicate with Prefect Cloud.

    - You can get an API key from the [API Keys](https://docs.prefect.io/2.12.0/cloud/users/api-keys/) section of the user settings in the Prefect UI.
>>>>>>> 78661c19

    - You can get your API URL by running `prefect config view` and copying the `PREFECT_API_URL` value.

    Provide both these values to your container by passing them as environment variables with the `-e` flag.

    ```bash
    docker run -e PREFECT_API_URL=YOUR_PREFECT_API_URL -e PREFECT_API_KEY=YOUR_API_KEY prefect-docker-guide-image
    ```

    After running the above command, the container should start up and serve the flow within the container.

=== "Self-hosted"

<<<<<<< HEAD
    Your container needs an API URL and network access to communicate with the Prefect API. 
    
    For this guide, assume the Prefect API is running on the same machine that you will run your container on and the Prefect API was started with `prefect server start`. If you're running a different setup, check out the [Hosting a Prefect server guide](/guides/host/) for information on how to connect to your Prefect API instance.
    
    To ensure that your flow container can communicate with the Prefect API, set your `PREFECT_API_URL` to `http://host.docker.internal:4200/api`. If you're running Linux, set your `PREFECT_API_URL` to `http://localhost:4200/api` and use the `--network="host"` option instead.
=======
    Our container will need an API URL and network access to communicate with the Prefect API.

    For this guide, we'll assume the Prefect API is running on the same machine that we'll run our container on and the Prefect API was started with `prefect server start`. If you're running a different setup, check out the [Hosting a Prefect server guide](/guides/host/) for information on how to connect to your Prefect API instance.

    To ensure that our flow container can communicate with the Prefect API, we'll set our `PREFECT_API_URL` to `http://host.docker.internal:4200/api`. If you're running Linux, you'll need to set your `PREFECT_API_URL` to `http://localhost:4200/api` and use the `--network="host"` option instead.
>>>>>>> 78661c19

    ```bash
    docker run --network="host" -e PREFECT_API_URL=http://host.docker.internal:4200/api prefect-docker-guide-image
    ```

    After running the above command, the container should start up and serve the flow within the container.

## Deploy to a remote environment

Now that you have a Docker image with your flow code embedded, you can deploy it to a remote environment.

This guide simulates a remote environment by using Kubernetes locally with Docker Desktop. Use the instructions provided by Docker to [set up Kubernetes locally.](https://docs.docker.com/desktop/kubernetes/)

### Create a Kubernetes deployment manifest

To ensure the process serving your flow is always running, create a [Kubernetes deployment](https://kubernetes.io/docs/concepts/workloads/controllers/deployment/). If your flow's container ever crashes, Kubernetes will automatically restart it, ensuring that you don't miss any scheduled runs.

First, create a `deployment-manifest.yaml` file in your `prefect-docker-guide` directory:

```bash
touch deployment-manifest.yaml
```

Add the following content to your `deployment-manifest.yaml` file:

=== "Cloud"

    ```yaml title="deployment-manifest.yaml"
    apiVersion: apps/v1
    kind: Deployment
    metadata:
      name: prefect-docker-guide
    spec:
      replicas: 1
      selector:
        matchLabels:
          flow: get-repo-info
      template:
        metadata:
          labels:
            flow: get-repo-info
        spec:
          containers:
          - name: flow-container
            image: prefect-docker-guide-image:latest
            env:
            - name: PREFECT_API_URL
              value: YOUR_PREFECT_API_URL
            - name: PREFECT_API_KEY
              value: YOUR_API_KEY
            # Never pull the image because we're using a local image
            imagePullPolicy: Never
    ```

    !!!tip "Keep your API key secret"
          In the above manifest, you are passing in the Prefect API URL and API key as environment variables. This approach is simple, but it is not secure. If you are deploying your flow to a remote cluster, you should use a [Kubernetes secret](https://kubernetes.io/docs/concepts/configuration/secret/) to store your API key.

=== "Self-hosted"

    ```yaml title="deployment-manifest.yaml"
    apiVersion: apps/v1
    kind: Deployment
    metadata:
      name: prefect-docker-guide
    spec:
      replicas: 1
      selector:
        matchLabels:
          flow: get-repo-info
      template:
        metadata:
          labels:
            flow: get-repo-info
        spec:
          containers:
          - name: flow-container
            image: prefect-docker-guide-image:latest
            env:
            - name: PREFECT_API_URL
              value: <http://host.docker.internal:4200/api>
            # Never pull the image because we're using a local image
            imagePullPolicy: Never
    ```

    !!!tip "Linux users"
        If you're running Linux, set your `PREFECT_API_URL` to use the IP address of your machine instead of `host.docker.internal`.

This manifest defines how your image will run when deployed in your Kubernetes cluster. Note that you will run a single replica of your flow container. If you want to run multiple replicas of your flow container to keep up with an active schedule, or because your flow is resource-intensive, you can increase the `replicas` value.

### Deploy your flow to the cluster

Now that you have a deployment manifest, you can deploy your flow to the cluster by running:

```bash
kubectl apply -f deployment-manifest.yaml
```

Monitor the status of your Kubernetes deployment by running:

```bash
kubectl get deployments
```

Once the deployment has successfully started, you can check the logs of your flow container by running the following:

```bash
kubectl logs -l flow=get-repo-info
```

Now that you're serving your flow in your cluster, you can trigger a flow run by running:

```bash
prefect deployment run get-repo-info/prefect-docker-guide
```

Navigate to the URL provided by the `prefect deployment run` command and follow the flow run through the logs in the Prefect UI.

## Prefect-maintained Docker images

Every release of Prefect results in several new Docker images.
These images are all named [prefecthq/prefect](https://hub.docker.com/r/prefecthq/prefect) and their
**tags** identify their differences.

### Image tags

When a release is published, images are built for all of Prefect's supported Python versions.
These images are tagged to identify the combination of Prefect and Python versions contained.
Additionally, we have "convenience" tags which are updated with each release to facilitate automatic updates.

For example, when release `2.11.5` is published:

<<<<<<< HEAD
1. Images with the release packaged are built for each supported Python version (3.8, 3.9, 3.10, 3.11) with both standard Python and Conda.
2. These images are tagged with the full description. For example, `prefect:2.1.1-python3.10` and `prefect:2.1.1-python3.10-conda`.
3. For users that want more specific pins, these images are also tagged with the SHA of the git commit of the release. For example, `sha-88a7ff17a3435ec33c95c0323b8f05d7b9f3f6d2-python3.10`.
4. For users that want to be on the latest `2.1.x` release and receiving patch updates, we update a tag without the patch version to this release. For example, `prefect.2.1-python3.10`.
5. For users that want to be on the latest `2.x.y` release and receiving minor version updates, we update a tag without the minor or patch version to this release. For example, `prefect.2-python3.10`.
6. For users who want the latest `2.x.y` release without specifying a Python version, we update `2-latest` to the image for our highest supported Python version, which in this case is equivalent to `prefect:2.1.1-python3.10`.
=======
1. Images with the release packaged are built for each supported Python version (3.9, 3.10, 3.11, 3.12) with both standard Python and Conda.
2. These images are tagged with the full description, e.g. `prefect:2.1.1-python3.11` and `prefect:2.1.1-python3.11-conda`.
3. For users that want more specific pins, these images are also tagged with the SHA of the git commit of the release, e.g. `sha-88a7ff17a3435ec33c95c0323b8f05d7b9f3f6d2-python3.11`
4. For users that want to be on the latest `2.1.x` release, receiving patch updates, we update a tag without the patch version to this release, e.g. `prefect.2.1-python3.11`.
5. For users that want to be on the latest `2.x.y` release, receiving minor version updates, we update a tag without the minor or patch version to this release, e.g. `prefect.2-python3.11`
6. Finally, for users who want the latest `2.x.y` release without specifying a Python version, we update `3-latest` to the image for our highest supported Python version, which in this case would be equivalent to `prefect:2.1.1-python3.11`.
>>>>>>> 78661c19

!!! tip "Choose image versions carefully"
    It's a good practice to use Docker images with specific Prefect versions in production.

    Use care when employing images that automatically update to new versions (such as `prefecthq/prefect:2-python3.11` or `prefecthq/prefect:3-latest`).

### Standard Python

Standard Python images are based on the official Python `slim` images, such as `python:3.10-slim`.

| Tag                         |       Prefect Version       | Python Version |
| --------------------------- | :-------------------------: | -------------: |
| 3-latest                    | most recent v2 PyPi version |           3.10 |
| 3-python3.12                | most recent v2 PyPi version |           3.12 |
| 3-python3.11                | most recent v2 PyPi version |           3.11 |
| 3-python3.10                | most recent v2 PyPi version |           3.10 |
| 3-python3.9                 | most recent v2 PyPi version |            3.9 |
| 3.X-python3.12              |             2.X             |           3.12 |
| 3.X-python3.11              |             2.X             |           3.11 |
| 3.X-python3.10              |             2.X             |           3.10 |
| 3.X-python3.9               |             2.X             |            3.9 |
| sha-&lt;hash&gt;-python3.12 |        &lt;hash&gt;         |           3.12 |
| sha-&lt;hash&gt;-python3.11 |        &lt;hash&gt;         |           3.11 |
| sha-&lt;hash&gt;-python3.10 |        &lt;hash&gt;         |           3.10 |
| sha-&lt;hash&gt;-python3.9  |        &lt;hash&gt;         |            3.9 |

### Conda-flavored Python

Conda flavored images are based on `continuumio/miniconda3`.
Prefect is installed into a conda environment named `prefect`.

| Tag                               |       Prefect Version       | Python Version |
| --------------------------------- | :-------------------------: | -------------: |
| 3-latest-conda                    | most recent v3 PyPi version |           3.10 |
| 3-python3.12-conda                | most recent v3 PyPi version |           3.12 |
| 3-python3.11-conda                | most recent v3 PyPi version |           3.11 |
| 3-python3.10-conda                | most recent v3 PyPi version |           3.10 |
| 3-python3.9-conda                 | most recent v3 PyPi version |            3.9 |
| 3.X-python3.12-conda              |             3.X             |           3.12 |
| 3.X-python3.11-conda              |             3.X             |           3.11 |
| 3.X-python3.10-conda              |             3.X             |           3.10 |
| 3.X-python3.9-conda               |             3.X             |            3.9 |
| sha-&lt;hash&gt;-python3.12-conda |        &lt;hash&gt;         |           3.12 |
| sha-&lt;hash&gt;-python3.11-conda |        &lt;hash&gt;         |           3.11 |
| sha-&lt;hash&gt;-python3.10-conda |        &lt;hash&gt;         |           3.10 |
| sha-&lt;hash&gt;-python3.9-conda  |        &lt;hash&gt;         |            3.9 |

## Build your own image

If your flow relies on dependencies not found in the default `prefecthq/prefect` images, you may want to build your own image. You can either
base it off of one of the provided `prefecthq/prefect` images, or build your own image.
See the [Work pool deployment guide](/guides/prefect-deploy/) to build custom images with dependencies specified in a `requirements.txt` file.

By default, Prefect [work pools](/concepts/work-pools) that use containers refer to the `3-latest` image.
You can specify another image at work pool creation.
You can override the work pool image choice in individual deployments.

### Extend the `prefecthq/prefect` image manually

<<<<<<< HEAD
Here is an example `Dockerfile` for building an image based on
`prefecthq/prefect:2-latest`, but with `scikit-learn` installed:
=======
Here we provide an example `Dockerfile` for building an image based on
`prefecthq/prefect:3-latest`, but with `scikit-learn` installed.
>>>>>>> 78661c19

```dockerfile
FROM prefecthq/prefect:3-latest

RUN pip install scikit-learn
```

### Choose an image strategy

The options described above have different complexity and performance characteristics. We recommend the following when choosing a strategy:

- If your flow only makes use of tasks defined in the same file as the flow, or tasks that are part of `prefect` itself, you can rely on the default provided `prefecthq/prefect` image.

- If your flow requires a few extra dependencies found on PyPI, you can use the default `prefecthq/prefect` image and set `prefect.deployments.steps.pip_install_requirements:` in the `pull`step to install these dependencies at runtime.

- If the installation process requires compiling code or other expensive operations, you should consider building a custom image instead.

- If your flow (or flows) require extra dependencies or shared libraries, we recommend building a shared custom image with all the extra dependencies and shared task definitions you need. Your flows can then all rely on the same image, but have their source stored externally. This option can ease development, as the shared image only needs to be rebuilt when dependencies change, not when the flow source changes.

## Next steps

We only served a single flow in this guide, but you can extend this setup to serve multiple flows in a single Docker image by updating your Python script to use `flow.to_deployment` and `serve` to [serve multiple flows or the same flow with different configuration](/concepts/flows#serving-multiple-flows-at-once).

To learn more about deploying flows, check out the [Deployments](/concepts/deployments/) concept doc.

For advanced infrastructure requirements, such as executing each flow run within its own dedicated Docker container, learn more in the [Work pool deployment guide](/guides/prefect-deploy/).<|MERGE_RESOLUTION|>--- conflicted
+++ resolved
@@ -139,15 +139,9 @@
 
 === "Cloud"
 
-<<<<<<< HEAD
     Your container needs an API URL and an API key to communicate with Prefect Cloud. 
     
     - You can get an API key from the [API Keys](https://docs.prefect.io/2.12.0/cloud/users/api-keys/) section of the user settings in the Prefect UI. 
-=======
-    Our container will need an API URL and and API key to communicate with Prefect Cloud.
-
-    - You can get an API key from the [API Keys](https://docs.prefect.io/2.12.0/cloud/users/api-keys/) section of the user settings in the Prefect UI.
->>>>>>> 78661c19
 
     - You can get your API URL by running `prefect config view` and copying the `PREFECT_API_URL` value.
 
@@ -161,19 +155,11 @@
 
 === "Self-hosted"
 
-<<<<<<< HEAD
     Your container needs an API URL and network access to communicate with the Prefect API. 
     
     For this guide, assume the Prefect API is running on the same machine that you will run your container on and the Prefect API was started with `prefect server start`. If you're running a different setup, check out the [Hosting a Prefect server guide](/guides/host/) for information on how to connect to your Prefect API instance.
     
     To ensure that your flow container can communicate with the Prefect API, set your `PREFECT_API_URL` to `http://host.docker.internal:4200/api`. If you're running Linux, set your `PREFECT_API_URL` to `http://localhost:4200/api` and use the `--network="host"` option instead.
-=======
-    Our container will need an API URL and network access to communicate with the Prefect API.
-
-    For this guide, we'll assume the Prefect API is running on the same machine that we'll run our container on and the Prefect API was started with `prefect server start`. If you're running a different setup, check out the [Hosting a Prefect server guide](/guides/host/) for information on how to connect to your Prefect API instance.
-
-    To ensure that our flow container can communicate with the Prefect API, we'll set our `PREFECT_API_URL` to `http://host.docker.internal:4200/api`. If you're running Linux, you'll need to set your `PREFECT_API_URL` to `http://localhost:4200/api` and use the `--network="host"` option instead.
->>>>>>> 78661c19
 
     ```bash
     docker run --network="host" -e PREFECT_API_URL=http://host.docker.internal:4200/api prefect-docker-guide-image
@@ -305,21 +291,12 @@
 
 For example, when release `2.11.5` is published:
 
-<<<<<<< HEAD
 1. Images with the release packaged are built for each supported Python version (3.8, 3.9, 3.10, 3.11) with both standard Python and Conda.
 2. These images are tagged with the full description. For example, `prefect:2.1.1-python3.10` and `prefect:2.1.1-python3.10-conda`.
 3. For users that want more specific pins, these images are also tagged with the SHA of the git commit of the release. For example, `sha-88a7ff17a3435ec33c95c0323b8f05d7b9f3f6d2-python3.10`.
 4. For users that want to be on the latest `2.1.x` release and receiving patch updates, we update a tag without the patch version to this release. For example, `prefect.2.1-python3.10`.
 5. For users that want to be on the latest `2.x.y` release and receiving minor version updates, we update a tag without the minor or patch version to this release. For example, `prefect.2-python3.10`.
 6. For users who want the latest `2.x.y` release without specifying a Python version, we update `2-latest` to the image for our highest supported Python version, which in this case is equivalent to `prefect:2.1.1-python3.10`.
-=======
-1. Images with the release packaged are built for each supported Python version (3.9, 3.10, 3.11, 3.12) with both standard Python and Conda.
-2. These images are tagged with the full description, e.g. `prefect:2.1.1-python3.11` and `prefect:2.1.1-python3.11-conda`.
-3. For users that want more specific pins, these images are also tagged with the SHA of the git commit of the release, e.g. `sha-88a7ff17a3435ec33c95c0323b8f05d7b9f3f6d2-python3.11`
-4. For users that want to be on the latest `2.1.x` release, receiving patch updates, we update a tag without the patch version to this release, e.g. `prefect.2.1-python3.11`.
-5. For users that want to be on the latest `2.x.y` release, receiving minor version updates, we update a tag without the minor or patch version to this release, e.g. `prefect.2-python3.11`
-6. Finally, for users who want the latest `2.x.y` release without specifying a Python version, we update `3-latest` to the image for our highest supported Python version, which in this case would be equivalent to `prefect:2.1.1-python3.11`.
->>>>>>> 78661c19
 
 !!! tip "Choose image versions carefully"
     It's a good practice to use Docker images with specific Prefect versions in production.
@@ -379,13 +356,8 @@
 
 ### Extend the `prefecthq/prefect` image manually
 
-<<<<<<< HEAD
 Here is an example `Dockerfile` for building an image based on
 `prefecthq/prefect:2-latest`, but with `scikit-learn` installed:
-=======
-Here we provide an example `Dockerfile` for building an image based on
-`prefecthq/prefect:3-latest`, but with `scikit-learn` installed.
->>>>>>> 78661c19
 
 ```dockerfile
 FROM prefecthq/prefect:3-latest
