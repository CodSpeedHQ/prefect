import os
import sys
from pathlib import Path
from unittest import mock
<<<<<<< HEAD
from unittest.mock import MagicMock, patch
=======
from unittest.mock import MagicMock
from uuid import uuid4
>>>>>>> 8a59fb49

import docker
import docker.errors
import docker.models.containers
import docker.models.images
import pendulum
import pytest
from prefect_docker.deployments.steps import (
    build_docker_image,
    cached_build_docker_image,
    cached_push_docker_image,
    push_docker_image,
)

import prefect
import prefect.utilities.dockerutils

FAKE_CONTAINER_ID = "fake-id"
FAKE_BASE_URL = "my-url"
FAKE_DEFAULT_TAG = "2022-08-31t18-01-32-00-00"
FAKE_IMAGE_NAME = "registry/repo"
FAKE_TAG = "mytag"
FAKE_ADDITIONAL_TAGS = ["addtag1", "addtag2"]
FAKE_EVENT = [{"status": "status", "progress": "progress"}, {"status": "status"}]
FAKE_CREDENTIALS = {
    "username": "user",
    "password": "pass",
    "registry_url": "https://registry.com",
    "reauth": True,
}


@pytest.fixture
def mock_docker_client(monkeypatch):
    mock_client = MagicMock(name="DockerClient", spec=docker.DockerClient)
    mock_client.version.return_value = {"Version": "20.10"}

    # Build a fake container object to return
    fake_container = docker.models.containers.Container()
    fake_container.client = MagicMock(name="Container.client")
    fake_container.collection = MagicMock(name="Container.collection")
    attrs = {
        "Id": FAKE_CONTAINER_ID,
        "Name": "fake-name",
        "State": {
            "Status": "exited",
            "Running": False,
            "Paused": False,
            "Restarting": False,
            "OOMKilled": False,
            "Dead": True,
            "Pid": 0,
            "ExitCode": 0,
            "Error": "",
            "StartedAt": "2022-08-31T18:01:32.645851548Z",
            "FinishedAt": "2022-08-31T18:01:32.657076632Z",
        },
    }
    fake_container.collection.get().attrs = attrs
    fake_container.attrs = attrs
    fake_container.stop = MagicMock()
    # Return the fake container on lookups and creation
    mock_client.containers.get.return_value = fake_container
    mock_client.containers.create.return_value = fake_container

    # Set attributes for infrastructure PID lookup
    fake_api = MagicMock(name="APIClient")
    fake_api.build.return_value = [
        {"aux": {"ID": FAKE_CONTAINER_ID}},
    ]
    fake_api.base_url = FAKE_BASE_URL
    mock_client.api = fake_api

    mock_docker_client_func = MagicMock(
        name="docker_client", spec=prefect.utilities.dockerutils.docker_client
    )
    mock_docker_client_func.return_value.__enter__.return_value = mock_client
    monkeypatch.setattr(
        "prefect_docker.deployments.steps.docker_client", mock_docker_client_func
    )
    return mock_client


@pytest.fixture
def mock_pendulum(monkeypatch):
    mock_pendulum = MagicMock(name="pendulum", spec=pendulum)
    mock_pendulum.now.return_value = pendulum.datetime(2022, 8, 31, 18, 1, 32)
    monkeypatch.setattr("prefect_docker.deployments.steps.pendulum", mock_pendulum)
    return mock_pendulum


@pytest.mark.parametrize(
    "kwargs, expected_image",
    [
        ({"image_name": "registry/repo"}, f"registry/repo:{FAKE_DEFAULT_TAG}"),
        (
            {
                "image_name": "registry/repo",
                "dockerfile": "Dockerfile.dev",
            },
            f"registry/repo:{FAKE_DEFAULT_TAG}",
        ),
        (
            {"image_name": "registry/repo", "tag": "mytag"},
            "registry/repo:mytag",
        ),
        (
            {
                "image_name": "registry/repo",
            },
            f"registry/repo:{FAKE_DEFAULT_TAG}",
        ),
        (
            {"image_name": "registry/repo", "dockerfile": "auto"},
            f"registry/repo:{FAKE_DEFAULT_TAG}",
        ),
        (
            {
                "image_name": "registry/repo",
                "dockerfile": "auto",
            },
            f"registry/repo:{FAKE_DEFAULT_TAG}",
        ),
        (
            {
                "image_name": "registry/repo",
                "dockerfile": "auto",
                "path": "path/to/context",
            },
            f"registry/repo:{FAKE_DEFAULT_TAG}",
        ),
        (
            {
                "image_name": "registry/repo",
                "tag": "mytag",
                "additional_tags": FAKE_ADDITIONAL_TAGS,
            },
            "registry/repo:mytag",
        ),
    ],
)
def test_build_docker_image(
    monkeypatch,
    mock_docker_client,
    mock_pendulum,
    kwargs,
    expected_image,
):
    auto_build = False
    image_name = kwargs.get("image_name")
    dockerfile = kwargs.get("dockerfile", "Dockerfile")
    tag = kwargs.get("tag", FAKE_DEFAULT_TAG)
    additional_tags = kwargs.get("additional_tags", None)
    path = kwargs.get("path", os.getcwd())
    result = build_docker_image(**kwargs)

    assert result["image"] == expected_image
    assert result["tag"] == tag
    assert result["image_name"] == image_name
    assert result["image_id"] == FAKE_CONTAINER_ID

    if additional_tags:
        assert result["additional_tags"] == FAKE_ADDITIONAL_TAGS
        mock_docker_client.images.get.return_value.tag.assert_has_calls(
            [
                mock.call(repository=image_name, tag=tag),
                mock.call(repository=image_name, tag=FAKE_ADDITIONAL_TAGS[0]),
                mock.call(repository=image_name, tag=FAKE_ADDITIONAL_TAGS[1]),
            ]
        )
    else:
        assert result["additional_tags"] == []
        mock_docker_client.images.get.return_value.tag.assert_called_once_with(
            repository=image_name, tag=tag
        )

    if dockerfile == "auto":
        auto_build = True
        dockerfile = "Dockerfile"

    mock_docker_client.api.build.assert_called_once_with(
        path=path,
        dockerfile=dockerfile,
        decode=True,
        pull=True,
        labels=prefect.utilities.dockerutils.IMAGE_LABELS,
    )

    mock_docker_client.images.get.assert_called_once_with(FAKE_CONTAINER_ID)

    if auto_build:
        assert not Path("Dockerfile").exists()


def test_build_docker_image_raises_with_auto_and_existing_dockerfile():
    try:
        Path("Dockerfile").touch()
        with pytest.raises(ValueError, match="Dockerfile already exists"):
            build_docker_image(image_name="registry/repo", dockerfile="auto")
    finally:
        Path("Dockerfile").unlink()


def test_real_auto_dockerfile_build(docker_client_with_cleanup):
    os.chdir(str(Path(__file__).parent.parent / "test-project"))
    image_name = "local/repo"
    tag = f"test-{uuid4()}"
    image_reference = f"{image_name}:{tag}"
    try:
        result = build_docker_image(
            image_name=image_name, tag=tag, dockerfile="auto", pull=False
        )
        image: docker.models.images.Image = docker_client_with_cleanup.images.get(
            result["image"]
        )
        assert image

        expected_prefect_version = prefect.__version__
        expected_prefect_version = expected_prefect_version.replace(".dirty", "")
        expected_prefect_version = expected_prefect_version.split("+")[0]

        cases = [
            {"command": "prefect version", "expected": expected_prefect_version},
            {"command": "ls", "expected": "requirements.txt"},
        ]

        for case in cases:
            output = docker_client_with_cleanup.containers.run(
                image=result["image"],
                command=case["command"],
                labels=["prefect-docker-test"],
                remove=True,
            )
            assert case["expected"] in output.decode()

        output = docker_client_with_cleanup.containers.run(
            image=result["image"],
            command="python -c 'import pandas; print(pandas.__version__)'",
            labels=["prefect-docker-test"],
            remove=True,
        )
        assert "2" in output.decode()

    finally:
        docker_client_with_cleanup.containers.prune(
            filters={"label": "prefect-docker-test"}
        )
        try:
            docker_client_with_cleanup.images.remove(image=image_reference, force=True)
        except docker.errors.ImageNotFound:
            pass


def test_push_docker_image_with_additional_tags(mock_docker_client, monkeypatch):
    # Mock stdout
    mock_stdout = MagicMock()
    monkeypatch.setattr(sys, "stdout", mock_stdout)

    # client.api.push can return a generator or strings; here we test with a generator
    # we end up calling client.api.push 3 times in this test (once for tag, twice for
    # additional_tags), therefore we need the mocked push to return 3 generators
    mock_docker_client.api.push.side_effect = [
        (e for e in FAKE_EVENT),
        (e for e in FAKE_EVENT),
        (e for e in FAKE_EVENT),
    ]

    result = push_docker_image(
        image_name=FAKE_IMAGE_NAME,
        tag=FAKE_TAG,
        credentials=FAKE_CREDENTIALS,
        additional_tags=FAKE_ADDITIONAL_TAGS,
    )

    assert result["image_name"] == FAKE_IMAGE_NAME
    assert result["tag"] == FAKE_TAG
    assert result["image"] == f"{FAKE_IMAGE_NAME}:{FAKE_TAG}"
    assert result["additional_tags"] == FAKE_ADDITIONAL_TAGS

    mock_docker_client.api.push.assert_has_calls(
        [
            mock.call(
                repository=FAKE_IMAGE_NAME,
                tag=FAKE_TAG,
                stream=True,
                decode=True,
            ),
            mock.call(
                repository=FAKE_IMAGE_NAME,
                tag=FAKE_ADDITIONAL_TAGS[0],
                stream=True,
                decode=True,
            ),
            mock.call(
                repository=FAKE_IMAGE_NAME,
                tag=FAKE_ADDITIONAL_TAGS[1],
                stream=True,
                decode=True,
            ),
        ]
    )
    assert mock_stdout.write.call_count == 15


def test_push_docker_image_with_credentials(mock_docker_client, monkeypatch):
    # Mock stdout
    mock_stdout = MagicMock()
    monkeypatch.setattr(sys, "stdout", mock_stdout)

    mock_docker_client.api.push.return_value = FAKE_EVENT

    result = push_docker_image(
        image_name=FAKE_IMAGE_NAME, tag=FAKE_TAG, credentials=FAKE_CREDENTIALS
    )

    assert result["image_name"] == FAKE_IMAGE_NAME
    assert result["tag"] == FAKE_TAG
    assert result["image"] == f"{FAKE_IMAGE_NAME}:{FAKE_TAG}"

    mock_docker_client.login.assert_called_once_with(
        username=FAKE_CREDENTIALS["username"],
        password=FAKE_CREDENTIALS["password"],
        registry=FAKE_CREDENTIALS["registry_url"],
        reauth=FAKE_CREDENTIALS.get("reauth", True),
    )
    mock_docker_client.api.push.assert_called_once_with(
        repository=FAKE_IMAGE_NAME,
        tag=FAKE_TAG,
        stream=True,
        decode=True,
    )
    assert mock_stdout.write.call_count == 5


def test_push_docker_image_without_credentials(mock_docker_client, monkeypatch):
    # Mock stdout
    mock_stdout = MagicMock()
    monkeypatch.setattr(sys, "stdout", mock_stdout)

    mock_docker_client.api.push.return_value = FAKE_EVENT

    result = push_docker_image(
        image_name=FAKE_IMAGE_NAME,
        tag=FAKE_TAG,
    )

    assert result["image_name"] == FAKE_IMAGE_NAME
    assert result["tag"] == FAKE_TAG
    assert result["image"] == f"{FAKE_IMAGE_NAME}:{FAKE_TAG}"

    mock_docker_client.login.assert_not_called()
    mock_docker_client.api.push.assert_called_once_with(
        repository=FAKE_IMAGE_NAME,
        tag=FAKE_TAG,
        stream=True,
        decode=True,
    )
    assert mock_stdout.write.call_count == 5


def test_push_docker_image_raises_on_event_error(mock_docker_client):
    error_event = [{"error": "Error"}]
    mock_docker_client.api.push.return_value = error_event

    with pytest.raises(OSError, match="Error"):
        push_docker_image(
            image_name=FAKE_IMAGE_NAME, tag=FAKE_TAG, credentials=FAKE_CREDENTIALS
        )


def test_cached_build_docker_image(mock_docker_client):
    image_name = "registry/repo"
    dockerfile = "Dockerfile"
    tag = "mytag"
    additional_tags = ["tag1", "tag2"]
    expected_result = {
        "image": f"{image_name}:{tag}",
        "tag": tag,
        "image_name": image_name,
        "image_id": FAKE_CONTAINER_ID,
        "additional_tags": additional_tags,
    }

    with patch(
        "prefect_docker.deployments.steps.build_docker_image"
    ) as mock_build_docker_image:
        mock_build_docker_image.return_value = expected_result

        # Call the cached function multiple times with the same arguments
        for _ in range(3):
            result = cached_build_docker_image(
                image_name=image_name,
                dockerfile=dockerfile,
                tag=tag,
                additional_tags=additional_tags,
            )
            assert result == expected_result

        mock_build_docker_image.assert_called_once_with(
            image_name=image_name,
            dockerfile=dockerfile,
            tag=tag,
            additional_tags=additional_tags,
        )


def test_cached_push_docker_image(mock_docker_client):
    image_name = FAKE_IMAGE_NAME
    tag = FAKE_TAG
    credentials = FAKE_CREDENTIALS
    additional_tags = FAKE_ADDITIONAL_TAGS
    expected_result = {
        "image_name": image_name,
        "tag": tag,
        "image": f"{image_name}:{tag}",
        "additional_tags": additional_tags,
    }

    with patch(
        "prefect_docker.deployments.steps.push_docker_image"
    ) as mock_push_docker_image:
        mock_push_docker_image.return_value = expected_result

        # Call the cached function multiple times with the same arguments
        for _ in range(3):
            result = cached_push_docker_image(
                image_name=image_name,
                tag=tag,
                credentials=credentials,
                additional_tags=additional_tags,
            )
            assert result == expected_result

        mock_push_docker_image.assert_called_once_with(
            image_name=image_name,
            tag=tag,
            credentials=credentials,
            additional_tags=additional_tags,
        )<|MERGE_RESOLUTION|>--- conflicted
+++ resolved
@@ -2,12 +2,8 @@
 import sys
 from pathlib import Path
 from unittest import mock
-<<<<<<< HEAD
 from unittest.mock import MagicMock, patch
-=======
-from unittest.mock import MagicMock
 from uuid import uuid4
->>>>>>> 8a59fb49
 
 import docker
 import docker.errors
@@ -15,12 +11,7 @@
 import docker.models.images
 import pendulum
 import pytest
-from prefect_docker.deployments.steps import (
-    build_docker_image,
-    cached_build_docker_image,
-    cached_push_docker_image,
-    push_docker_image,
-)
+from prefect_docker.deployments import steps
 
 import prefect
 import prefect.utilities.dockerutils
@@ -162,7 +153,7 @@
     tag = kwargs.get("tag", FAKE_DEFAULT_TAG)
     additional_tags = kwargs.get("additional_tags", None)
     path = kwargs.get("path", os.getcwd())
-    result = build_docker_image(**kwargs)
+    result = steps.build_docker_image(**kwargs)
 
     assert result["image"] == expected_image
     assert result["tag"] == tag
@@ -206,7 +197,7 @@
     try:
         Path("Dockerfile").touch()
         with pytest.raises(ValueError, match="Dockerfile already exists"):
-            build_docker_image(image_name="registry/repo", dockerfile="auto")
+            steps.build_docker_image(image_name="registry/repo", dockerfile="auto")
     finally:
         Path("Dockerfile").unlink()
 
@@ -217,7 +208,7 @@
     tag = f"test-{uuid4()}"
     image_reference = f"{image_name}:{tag}"
     try:
-        result = build_docker_image(
+        result = steps.build_docker_image(
             image_name=image_name, tag=tag, dockerfile="auto", pull=False
         )
         image: docker.models.images.Image = docker_client_with_cleanup.images.get(
@@ -275,7 +266,7 @@
         (e for e in FAKE_EVENT),
     ]
 
-    result = push_docker_image(
+    result = steps.push_docker_image(
         image_name=FAKE_IMAGE_NAME,
         tag=FAKE_TAG,
         credentials=FAKE_CREDENTIALS,
@@ -319,7 +310,7 @@
 
     mock_docker_client.api.push.return_value = FAKE_EVENT
 
-    result = push_docker_image(
+    result = steps.push_docker_image(
         image_name=FAKE_IMAGE_NAME, tag=FAKE_TAG, credentials=FAKE_CREDENTIALS
     )
 
@@ -349,7 +340,7 @@
 
     mock_docker_client.api.push.return_value = FAKE_EVENT
 
-    result = push_docker_image(
+    result = steps.push_docker_image(
         image_name=FAKE_IMAGE_NAME,
         tag=FAKE_TAG,
     )
@@ -373,77 +364,130 @@
     mock_docker_client.api.push.return_value = error_event
 
     with pytest.raises(OSError, match="Error"):
-        push_docker_image(
+        steps.push_docker_image(
             image_name=FAKE_IMAGE_NAME, tag=FAKE_TAG, credentials=FAKE_CREDENTIALS
         )
 
 
-def test_cached_build_docker_image(mock_docker_client):
-    image_name = "registry/repo"
-    dockerfile = "Dockerfile"
-    tag = "mytag"
-    additional_tags = ["tag1", "tag2"]
-    expected_result = {
-        "image": f"{image_name}:{tag}",
-        "tag": tag,
-        "image_name": image_name,
-        "image_id": FAKE_CONTAINER_ID,
-        "additional_tags": additional_tags,
-    }
-
-    with patch(
-        "prefect_docker.deployments.steps.build_docker_image"
-    ) as mock_build_docker_image:
-        mock_build_docker_image.return_value = expected_result
-
-        # Call the cached function multiple times with the same arguments
-        for _ in range(3):
-            result = cached_build_docker_image(
+class TestCachedSteps:
+    def test_cached_build_docker_image(self, mock_docker_client):
+        image_name = "registry/repo"
+        dockerfile = "Dockerfile"
+        tag = "mytag"
+        additional_tags = ["tag1", "tag2"]
+        expected_result = {
+            "image": f"{image_name}:{tag}",
+            "tag": tag,
+            "image_name": image_name,
+            "image_id": FAKE_CONTAINER_ID,
+            "additional_tags": additional_tags,
+        }
+
+        with patch.object(
+            steps, "build_docker_image", return_value=expected_result
+        ) as mock_build_docker_image:
+            # Call the cached function multiple times with the same arguments
+            for _ in range(3):
+                result = steps.build_docker_image(
+                    image_name=image_name,
+                    dockerfile=dockerfile,
+                    tag=tag,
+                    additional_tags=additional_tags,
+                )
+                assert result == expected_result
+
+            mock_build_docker_image.assert_called_once_with(
                 image_name=image_name,
                 dockerfile=dockerfile,
                 tag=tag,
                 additional_tags=additional_tags,
             )
-            assert result == expected_result
-
-        mock_build_docker_image.assert_called_once_with(
-            image_name=image_name,
-            dockerfile=dockerfile,
-            tag=tag,
-            additional_tags=additional_tags,
-        )
-
-
-def test_cached_push_docker_image(mock_docker_client):
-    image_name = FAKE_IMAGE_NAME
-    tag = FAKE_TAG
-    credentials = FAKE_CREDENTIALS
-    additional_tags = FAKE_ADDITIONAL_TAGS
-    expected_result = {
-        "image_name": image_name,
-        "tag": tag,
-        "image": f"{image_name}:{tag}",
-        "additional_tags": additional_tags,
-    }
-
-    with patch(
-        "prefect_docker.deployments.steps.push_docker_image"
-    ) as mock_push_docker_image:
-        mock_push_docker_image.return_value = expected_result
-
-        # Call the cached function multiple times with the same arguments
-        for _ in range(3):
-            result = cached_push_docker_image(
+
+    def test_uncached_build_docker_image(self, mock_docker_client):
+        image_name = "registry/repo"
+        dockerfile = "Dockerfile"
+        tag = "mytag"
+        additional_tags = ["tag1", "tag2"]
+        expected_result = {
+            "image": f"{image_name}:{tag}",
+            "tag": tag,
+            "image_name": image_name,
+            "image_id": FAKE_CONTAINER_ID,
+            "additional_tags": additional_tags,
+        }
+
+        with patch.object(
+            steps, "build_docker_image", return_value=expected_result
+        ) as mock_build_docker_image:
+            # Call the uncached function multiple times with the same arguments
+            for _ in range(3):
+                result = steps.build_docker_image(
+                    image_name=image_name,
+                    dockerfile=dockerfile,
+                    tag=tag,
+                    additional_tags=additional_tags,
+                    ignore_cache=True,
+                )
+                assert result == expected_result
+
+            assert mock_build_docker_image.call_count == 3
+
+    def test_cached_push_docker_image(self, mock_docker_client):
+        image_name = FAKE_IMAGE_NAME
+        tag = FAKE_TAG
+        credentials = FAKE_CREDENTIALS
+        additional_tags = FAKE_ADDITIONAL_TAGS
+        expected_result = {
+            "image_name": image_name,
+            "tag": tag,
+            "image": f"{image_name}:{tag}",
+            "additional_tags": additional_tags,
+        }
+
+        with patch.object(
+            steps, "push_docker_image", return_value=expected_result
+        ) as mock_push_docker_image:
+            # Call the cached function multiple times with the same arguments
+            for _ in range(3):
+                result = steps.push_docker_image(
+                    image_name=image_name,
+                    tag=tag,
+                    credentials=credentials,
+                    additional_tags=additional_tags,
+                )
+                assert result == expected_result
+
+            mock_push_docker_image.assert_called_once_with(
                 image_name=image_name,
                 tag=tag,
                 credentials=credentials,
                 additional_tags=additional_tags,
             )
-            assert result == expected_result
-
-        mock_push_docker_image.assert_called_once_with(
-            image_name=image_name,
-            tag=tag,
-            credentials=credentials,
-            additional_tags=additional_tags,
-        )+
+    def test_uncached_push_docker_image(self, mock_docker_client):
+        image_name = FAKE_IMAGE_NAME
+        tag = FAKE_TAG
+        credentials = FAKE_CREDENTIALS
+        additional_tags = FAKE_ADDITIONAL_TAGS
+        expected_result = {
+            "image_name": image_name,
+            "tag": tag,
+            "image": f"{image_name}:{tag}",
+            "additional_tags": additional_tags,
+        }
+
+        with patch.object(
+            steps, "push_docker_image", return_value=expected_result
+        ) as mock_push_docker_image:
+            # Call the uncached function multiple times with the same arguments
+            for _ in range(3):
+                result = steps.push_docker_image(
+                    image_name=image_name,
+                    tag=tag,
+                    credentials=credentials,
+                    additional_tags=additional_tags,
+                    ignore_cache=True,
+                )
+                assert result == expected_result
+
+            assert mock_push_docker_image.call_count == 3