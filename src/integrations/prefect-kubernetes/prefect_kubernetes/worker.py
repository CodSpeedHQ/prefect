"""

Module containing the Kubernetes worker used for executing flow runs as Kubernetes jobs.

To start a Kubernetes worker, run the following command:

```bash
prefect worker start --pool 'my-work-pool' --type kubernetes
```

Replace `my-work-pool` with the name of the work pool you want the worker
to poll for flow runs.

### Securing your Prefect Cloud API key
If you are using Prefect Cloud and would like to pass your Prefect Cloud API key to
created jobs via a Kubernetes secret, set the
`PREFECT_KUBERNETES_WORKER_STORE_PREFECT_API_IN_SECRET` environment variable before
starting your worker:

```bash
export PREFECT_KUBERNETES_WORKER_STORE_PREFECT_API_IN_SECRET="true"
prefect worker start --pool 'my-work-pool' --type kubernetes
```

Note that your work will need permission to create secrets in the same namespace(s)
that Kubernetes jobs are created in to execute flow runs.

### Using a custom Kubernetes job manifest template

The default template used for Kubernetes job manifests looks like this:
```yaml
---
apiVersion: batch/v1
kind: Job
metadata:
labels: "{{ labels }}"
namespace: "{{ namespace }}"
generateName: "{{ name }}-"
spec:
ttlSecondsAfterFinished: "{{ finished_job_ttl }}"
template:
    spec:
    parallelism: 1
    completions: 1
    restartPolicy: Never
    serviceAccountName: "{{ service_account_name }}"
    containers:
    - name: prefect-job
        env: "{{ env }}"
        image: "{{ image }}"
        imagePullPolicy: "{{ image_pull_policy }}"
        args: "{{ command }}"
```

Each values enclosed in `{{ }}` is a placeholder that will be replaced with
a value at runtime. The values that can be used a placeholders are defined
by the `variables` schema defined in the base job template.

The default job manifest and available variables can be customized on a work pool
by work pool basis. These customizations can be made via the Prefect UI when
creating or editing a work pool.

For example, if you wanted to allow custom memory requests for a Kubernetes work
pool you could update the job manifest template to look like this:

```yaml
---
apiVersion: batch/v1
kind: Job
metadata:
labels: "{{ labels }}"
namespace: "{{ namespace }}"
generateName: "{{ name }}-"
spec:
ttlSecondsAfterFinished: "{{ finished_job_ttl }}"
template:
    spec:
    parallelism: 1
    completions: 1
    restartPolicy: Never
    serviceAccountName: "{{ service_account_name }}"
    containers:
    - name: prefect-job
        env: "{{ env }}"
        image: "{{ image }}"
        imagePullPolicy: "{{ image_pull_policy }}"
        args: "{{ command }}"
        resources:
            requests:
                memory: "{{ memory }}Mi"
            limits:
                memory: 128Mi
```

In this new template, the `memory` placeholder allows customization of the memory
allocated to Kubernetes jobs created by workers in this work pool, but the limit
is hard-coded and cannot be changed by deployments.

For more information about work pools and workers,
checkout out the [Prefect docs](https://docs.prefect.io/concepts/work-pools/).
"""

import base64
import enum
import json
import logging
import math
import os
import shlex
import time
from contextlib import asynccontextmanager
from datetime import datetime
from typing import (
    TYPE_CHECKING,
    Any,
    AsyncGenerator,
    Dict,
    Optional,
    Self,
    Tuple,
)

import anyio.abc
import kubernetes_asyncio
from kubernetes_asyncio import config
from kubernetes_asyncio.client import (
    ApiClient,
    BatchV1Api,
    Configuration,
    CoreV1Api,
    V1Job,
    V1Pod,
)
from kubernetes_asyncio.client.exceptions import ApiException
from kubernetes_asyncio.client.models import V1ObjectMeta, V1Secret
from pydantic import Field, model_validator
from tenacity import retry, stop_after_attempt, wait_fixed, wait_random
from typing_extensions import Literal

import prefect
from prefect.blocks.kubernetes import KubernetesClusterConfig
from prefect.client.schemas import FlowRun
from prefect.exceptions import (
    InfrastructureError,
    InfrastructureNotAvailable,
    InfrastructureNotFound,
)
from prefect.server.schemas.core import Flow
from prefect.server.schemas.responses import DeploymentResponse
from prefect.utilities.dockerutils import get_prefect_image_name
from prefect.utilities.importtools import lazy_import
from prefect.utilities.pydantic import JsonPatch
from prefect.utilities.templating import find_placeholders
from prefect.workers.base import (
    BaseJobConfiguration,
    BaseVariables,
    BaseWorker,
    BaseWorkerResult,
)
from prefect_kubernetes.events import KubernetesEventsReplicator
from prefect_kubernetes.utilities import (
    _slugify_label_key,
    _slugify_label_value,
    _slugify_name,
)

if TYPE_CHECKING:
    import kubernetes_asyncio
    from kubernetes_asyncio import config
    from kubernetes_asyncio.client import ApiClient, BatchV1Api, CoreV1Api, V1Job, V1Pod
    from kubernetes_asyncio.client.exceptions import ApiException
    from kubernetes_asyncio.client.models import V1ObjectMeta, V1Secret

    from prefect.client.schemas import FlowRun

else:
    kubernetes_asyncio = lazy_import("kubernetes_asyncio")

MAX_ATTEMPTS = 3
RETRY_MIN_DELAY_SECONDS = 1
RETRY_MIN_DELAY_JITTER_SECONDS = 0
RETRY_MAX_DELAY_JITTER_SECONDS = 3


def _get_default_job_manifest_template() -> Dict[str, Any]:
    """Returns the default job manifest template used by the Kubernetes worker."""
    return {
        "apiVersion": "batch/v1",
        "kind": "Job",
        "metadata": {
            "labels": "{{ labels }}",
            "namespace": "{{ namespace }}",
            "generateName": "{{ name }}-",
        },
        "spec": {
            "backoffLimit": 0,
            "ttlSecondsAfterFinished": "{{ finished_job_ttl }}",
            "template": {
                "spec": {
                    "parallelism": 1,
                    "completions": 1,
                    "restartPolicy": "Never",
                    "serviceAccountName": "{{ service_account_name }}",
                    "containers": [
                        {
                            "name": "prefect-job",
                            "env": "{{ env }}",
                            "image": "{{ image }}",
                            "imagePullPolicy": "{{ image_pull_policy }}",
                            "args": "{{ command }}",
                        }
                    ],
                }
            },
        },
    }


def _get_base_job_manifest():
    """Returns a base job manifest to use for manifest validation."""
    return {
        "apiVersion": "batch/v1",
        "kind": "Job",
        "metadata": {"labels": {}},
        "spec": {
            "template": {
                "spec": {
                    "parallelism": 1,
                    "completions": 1,
                    "restartPolicy": "Never",
                    "containers": [
                        {
                            "name": "prefect-job",
                        }
                    ],
                }
            }
        },
    }


class KubernetesImagePullPolicy(enum.Enum):
    """Enum representing the image pull policy options for a Kubernetes job."""

    IF_NOT_PRESENT = "IfNotPresent"
    ALWAYS = "Always"
    NEVER = "Never"


class KubernetesWorkerJobConfiguration(BaseJobConfiguration):
    """
    Configuration class used by the Kubernetes worker.

    An instance of this class is passed to the Kubernetes worker's `run` method
    for each flow run. It contains all of the information necessary to execute
    the flow run as a Kubernetes job.

    Attributes:
        name: The name to give to created Kubernetes job.
        command: The command executed in created Kubernetes jobs to kick off
            flow run execution.
        env: The environment variables to set in created Kubernetes jobs.
        labels: The labels to set on created Kubernetes jobs.
        namespace: The Kubernetes namespace to create Kubernetes jobs in.
        job_manifest: The Kubernetes job manifest to use to create Kubernetes jobs.
        cluster_config: The Kubernetes cluster configuration to use for authentication
            to a Kubernetes cluster.
        job_watch_timeout_seconds: The number of seconds to wait for the job to
            complete before timing out. If `None`, the worker will wait indefinitely.
        pod_watch_timeout_seconds: The number of seconds to wait for the pod to
            complete before timing out.
        stream_output: Whether or not to stream the job's output.
    """

    namespace: str = Field(default="default")
    job_manifest: Dict[str, Any] = Field(
        json_schema_extra=dict(template=_get_default_job_manifest_template())
    )
    cluster_config: Optional[KubernetesClusterConfig] = Field(default=None)
    job_watch_timeout_seconds: Optional[int] = Field(default=None)
    pod_watch_timeout_seconds: int = Field(default=60)
    stream_output: bool = Field(default=True)

    # internal-use only
    _api_dns_name: Optional[str] = None  # Replaces 'localhost' in API URL

    @model_validator(mode="after")
    def _validate_job_manifest(self) -> Self:
        """
        Validates the job manifest by ensuring the presence of required fields
        and checking for compatible values.
        """
        job_manifest = self.job_manifest
        # Ensure metadata is present
        if "metadata" not in job_manifest:
            job_manifest["metadata"] = {}

        # Ensure labels is present in metadata
        if "labels" not in job_manifest["metadata"]:
            job_manifest["metadata"]["labels"] = {}

        # Ensure namespace is present in metadata
        if "namespace" not in job_manifest["metadata"]:
            job_manifest["metadata"]["namespace"] = self.namespace

        # Check if job includes all required components
        patch = JsonPatch.from_diff(job_manifest, _get_base_job_manifest())
        missing_paths = sorted([op["path"] for op in patch if op["op"] == "add"])
        if missing_paths:
            raise ValueError(
                "Job is missing required attributes at the following paths: "
                f"{', '.join(missing_paths)}"
            )

        # Check if job has compatible values
        incompatible = sorted(
            [
                f"{op['path']} must have value {op['value']!r}"
                for op in patch
                if op["op"] == "replace"
            ]
        )
        if incompatible:
            raise ValueError(
                "Job has incompatible values for the following attributes: "
                f"{', '.join(incompatible)}"
            )

        return self

    @staticmethod
    def _base_flow_run_labels(flow_run: "FlowRun") -> Dict[str, str]:
        """
        Generate a dictionary of labels for a flow run job.
        """
        return {
            "prefect.io/flow-run-id": str(flow_run.id),
            "prefect.io/flow-run-name": flow_run.name,
            "prefect.io/version": _slugify_label_value(
                prefect.__version__.split("+")[0]
            ),
        }

    def prepare_for_flow_run(
        self,
        flow_run: "FlowRun",
        deployment: Optional["DeploymentResponse"] = None,
        flow: Optional["Flow"] = None,
    ):
        """
        Prepares the job configuration for a flow run.

        Ensures that necessary values are present in the job manifest and that the
        job manifest is valid.

        Args:
            flow_run: The flow run to prepare the job configuration for
            deployment: The deployment associated with the flow run used for
                preparation.
            flow: The flow associated with the flow run used for preparation.
        """

        super().prepare_for_flow_run(flow_run, deployment, flow)
        # Update configuration env and job manifest env
        self._update_prefect_api_url_if_local_server()
        self._populate_env_in_manifest()
        # Update labels in job manifest
        self._slugify_labels()
        # Add defaults to job manifest if necessary
        self._populate_image_if_not_present()
        self._populate_command_if_not_present()
        self._populate_generate_name_if_not_present()

    def _populate_env_in_manifest(self):
        """
        Populates environment variables in the job manifest.

        When `env` is templated as a variable in the job manifest it comes in as a
        dictionary. We need to convert it to a list of dictionaries to conform to the
        Kubernetes job manifest schema.

        This function also handles the case where the user has removed the `{{ env }}`
        placeholder and hard coded a value for `env`. In this case, we need to prepend
        our environment variables to the list to ensure Prefect setting propagation.
        An example reason the a user would remove the `{{ env }}` placeholder to
        hardcode Kubernetes secrets in the base job template.
        """
        transformed_env = [{"name": k, "value": v} for k, v in self.env.items()]

        template_env = self.job_manifest["spec"]["template"]["spec"]["containers"][
            0
        ].get("env")

        # If user has removed `{{ env }}` placeholder and hard coded a value for `env`,
        # we need to prepend our environment variables to the list to ensure Prefect
        # setting propagation.
        if isinstance(template_env, list):
            self.job_manifest["spec"]["template"]["spec"]["containers"][0]["env"] = [
                *transformed_env,
                *template_env,
            ]
        # Current templating adds `env` as a dict when the kubernetes manifest requires
        # a list of dicts. Might be able to improve this in the future with a better
        # default `env` value and better typing.
        else:
            self.job_manifest["spec"]["template"]["spec"]["containers"][0][
                "env"
            ] = transformed_env

    def _update_prefect_api_url_if_local_server(self):
        """If the API URL has been set by the base environment rather than the by the
        user, update the value to ensure connectivity when using a bridge network by
        updating local connections to use the internal host
        """
        if self.env.get("PREFECT_API_URL") and self._api_dns_name:
            self.env["PREFECT_API_URL"] = (
                self.env["PREFECT_API_URL"]
                .replace("localhost", self._api_dns_name)
                .replace("127.0.0.1", self._api_dns_name)
            )

    def _slugify_labels(self):
        """Slugifies the labels in the job manifest."""
        all_labels = {**self.job_manifest["metadata"].get("labels", {}), **self.labels}
        self.job_manifest["metadata"]["labels"] = {
            _slugify_label_key(k): _slugify_label_value(v)
            for k, v in all_labels.items()
        }

    def _populate_image_if_not_present(self):
        """Ensures that the image is present in the job manifest. Populates the image
        with the default Prefect image if it is not present."""
        try:
            if (
                "image"
                not in self.job_manifest["spec"]["template"]["spec"]["containers"][0]
            ):
                self.job_manifest["spec"]["template"]["spec"]["containers"][0][
                    "image"
                ] = get_prefect_image_name()
        except KeyError:
            raise ValueError(
                "Unable to verify image due to invalid job manifest template."
            )

    def _populate_command_if_not_present(self):
        """
        Ensures that the command is present in the job manifest. Populates the command
        with the `prefect -m prefect.engine` if a command is not present.
        """
        try:
            command = self.job_manifest["spec"]["template"]["spec"]["containers"][
                0
            ].get("args")
            if command is None:
                self.job_manifest["spec"]["template"]["spec"]["containers"][0][
                    "args"
                ] = shlex.split(self._base_flow_run_command())
            elif isinstance(command, str):
                self.job_manifest["spec"]["template"]["spec"]["containers"][0][
                    "args"
                ] = shlex.split(command)
            elif not isinstance(command, list):
                raise ValueError(
                    "Invalid job manifest template: 'command' must be a string or list."
                )
        except KeyError:
            raise ValueError(
                "Unable to verify command due to invalid job manifest template."
            )

    def _populate_generate_name_if_not_present(self):
        """Ensures that the generateName is present in the job manifest."""
        manifest_generate_name = self.job_manifest["metadata"].get("generateName", "")
        has_placeholder = len(find_placeholders(manifest_generate_name)) > 0
        # if name wasn't present during template rendering, generateName will be
        # just a hyphen

        manifest_generate_name_templated_with_empty_string = (
            manifest_generate_name == "-"
        )
        if (
            not manifest_generate_name
            or has_placeholder
            or manifest_generate_name_templated_with_empty_string
            or manifest_generate_name == "None-"
        ):
            generate_name = None
            if self.name:
                generate_name = _slugify_name(self.name)
            # _slugify_name will return None if the slugified name in an exception
            if not generate_name:
                generate_name = "prefect-job"
            self.job_manifest["metadata"]["generateName"] = f"{generate_name}-"


class KubernetesWorkerVariables(BaseVariables):
    """
    Default variables for the Kubernetes worker.

    The schema for this class is used to populate the `variables` section of the default
    base job template.
    """

    namespace: str = Field(
        default="default", description="The Kubernetes namespace to create jobs within."
    )
    image: Optional[str] = Field(
        default=None,
        description="The image reference of a container image to use for created jobs. "
        "If not set, the latest Prefect image will be used.",
        examples=["docker.io/prefecthq/prefect:3-latest"],
    )
    service_account_name: Optional[str] = Field(
        default=None,
        description="The Kubernetes service account to use for job creation.",
    )
    image_pull_policy: Literal["IfNotPresent", "Always", "Never"] = Field(
        default=KubernetesImagePullPolicy.IF_NOT_PRESENT,
        description="The Kubernetes image pull policy to use for job containers.",
    )
    finished_job_ttl: Optional[int] = Field(
        default=None,
        title="Finished Job TTL",
        description="The number of seconds to retain jobs after completion. If set, "
        "finished jobs will be cleaned up by Kubernetes after the given delay. If not "
        "set, jobs will be retained indefinitely.",
    )
    job_watch_timeout_seconds: Optional[int] = Field(
        default=None,
        description=(
            "Number of seconds to wait for each event emitted by a job before "
            "timing out. If not set, the worker will wait for each event indefinitely."
        ),
    )
    pod_watch_timeout_seconds: int = Field(
        default=60,
        description="Number of seconds to watch for pod creation before timing out.",
    )
    stream_output: bool = Field(
        default=True,
        description=(
            "If set, output will be streamed from the job to local standard output."
        ),
    )
    cluster_config: Optional[KubernetesClusterConfig] = Field(
        default=None,
        description="The Kubernetes cluster config to use for job creation.",
    )


class KubernetesWorkerResult(BaseWorkerResult):
    """Contains information about the final state of a completed process"""


class KubernetesWorker(BaseWorker):
    """Prefect worker that executes flow runs within Kubernetes Jobs."""

    type: str = "kubernetes"
    job_configuration = KubernetesWorkerJobConfiguration
    job_configuration_variables = KubernetesWorkerVariables
    _description = (
        "Execute flow runs within jobs scheduled on a Kubernetes cluster. Requires a "
        "Kubernetes cluster."
    )
    _display_name = "Kubernetes"
    _documentation_url = "https://prefecthq.github.io/prefect-kubernetes/worker/"
    _logo_url = "https://cdn.sanity.io/images/3ugk85nk/production/2d0b896006ad463b49c28aaac14f31e00e32cfab-250x250.png"  # noqa

    def __init__(self, *args, **kwargs):
        super().__init__(*args, **kwargs)
        self._created_secrets = {}

    async def run(
        self,
        flow_run: "FlowRun",
        configuration: KubernetesWorkerJobConfiguration,
        task_status: Optional[anyio.abc.TaskStatus] = None,
    ) -> KubernetesWorkerResult:
        """
        Executes a flow run within a Kubernetes Job and waits for the flow run
        to complete.

        Args:
            flow_run: The flow run to execute
            configuration: The configuration to use when executing the flow run.
            task_status: The task status object for the current flow run. If provided,
                the task will be marked as started.

        Returns:
            KubernetesWorkerResult: A result object containing information about the
                final state of the flow run
        """
        logger = self.get_flow_run_logger(flow_run)
        async with self._get_configured_kubernetes_client(configuration) as client:
            logger.info("Creating Kubernetes job...")

            job = await self._create_job(configuration, client)
            pid = await self._get_infrastructure_pid(job, client)
            # Indicate that the job has started
            if task_status is not None:
                task_status.started(pid)

            # Monitor the job until completion
            events_replicator = KubernetesEventsReplicator(
                client=client,
                job_name=job.metadata.name,
                namespace=configuration.namespace,
                worker_resource=self._event_resource(),
                related_resources=self._event_related_resources(
                    configuration=configuration
                ),
                timeout_seconds=configuration.pod_watch_timeout_seconds,
            )

            async with events_replicator:
                status_code = await self._watch_job(
                    logger, job.metadata.name, configuration, client
                )
            return KubernetesWorkerResult(identifier=pid, status_code=status_code)

    async def kill_infrastructure(
        self,
        infrastructure_pid: str,
        configuration: KubernetesWorkerJobConfiguration,
        grace_seconds: int = 30,
    ):
        """
        Stops a job for a cancelled flow run based on the provided infrastructure PID
        and run configuration.
        """
        await self._stop_job(infrastructure_pid, configuration, grace_seconds)

    async def teardown(self, *exc_info):
        await super().teardown(*exc_info)

        await self._clean_up_created_secrets()

    async def _clean_up_created_secrets(self):
        """Deletes any secrets created during the worker's operation."""
        for key, configuration in self._created_secrets.items():
            async with self._get_configured_kubernetes_client(configuration) as client:
                v1 = CoreV1Api(client)
                result = await v1.delete_namespaced_secret(
                    name=key[0],
                    namespace=key[1],
                )

                if isinstance(result, Exception):
                    self._logger.warning(
                        "Failed to delete created secret with exception: %s", result
                    )

    async def _stop_job(
        self,
        infrastructure_pid: str,
        configuration: KubernetesWorkerJobConfiguration,
        grace_seconds: int = 30,
    ):
        """Removes the given Job from the Kubernetes cluster"""
        async with self._get_configured_kubernetes_client(configuration) as client:
            job_cluster_uid, job_namespace, job_name = self._parse_infrastructure_pid(
                infrastructure_pid
            )

            if job_namespace != configuration.namespace:
                raise InfrastructureNotAvailable(
                    f"Unable to kill job {job_name!r}: The job is running in namespace "
                    f"{job_namespace!r} but this worker expected jobs to be running in "
                    f"namespace {configuration.namespace!r} based on the work pool and "
                    "deployment configuration."
                )

            current_cluster_uid = await self._get_cluster_uid(client)
            if job_cluster_uid != current_cluster_uid:
                raise InfrastructureNotAvailable(
                    f"Unable to kill job {job_name!r}: The job is running on another "
                    "cluster than the one specified by the infrastructure PID."
                )

            batch_client = BatchV1Api(client)
            try:
                await batch_client.delete_namespaced_job(
                    name=job_name,
                    namespace=job_namespace,
                    grace_period_seconds=grace_seconds,
                    # Foreground propagation deletes dependent objects before deleting # noqa
                    # owner objects. This ensures that the pods are cleaned up before # noqa
                    # the job is marked as deleted.
                    # See: https://kubernetes.io/docs/concepts/architecture/garbage-collection/#foreground-deletion # noqa
                    propagation_policy="Foreground",
                )
            except kubernetes_asyncio.client.exceptions.ApiException as exc:
                if exc.status == 404:
                    raise InfrastructureNotFound(
                        f"Unable to kill job {job_name!r}: The job was not found."
                    ) from exc
                else:
                    raise

    @asynccontextmanager
    async def _get_configured_kubernetes_client(
        self, configuration: KubernetesWorkerJobConfiguration
    ) -> AsyncGenerator["ApiClient", None]:
        """
        Returns a configured Kubernetes client.
        """
        client = None

        if configuration.cluster_config:
            config_dict = configuration.cluster_config.config
            context = configuration.cluster_config.context_name

            # Use Configuration to load configuration from a dictionary
            client_configuration = Configuration()
            await config.load_kube_config(
                config_dict=config_dict,
                context=context,
                client_configuration=client_configuration,
            )
            client = ApiClient(configuration=client_configuration)
        else:
            # Try to load in-cluster configuration
            try:
                await config.load_incluster_config()
                client = ApiClient()
            except config.ConfigException:
                # If in-cluster config fails, load the local kubeconfig
                client = await config.new_client_from_config()
        try:
            yield client
        finally:
            await client.close()

    async def _replace_api_key_with_secret(
        self, configuration: KubernetesWorkerJobConfiguration, client: "ApiClient"
    ):
        """Replaces the PREFECT_API_KEY environment variable with a Kubernetes secret"""
        manifest_env = configuration.job_manifest["spec"]["template"]["spec"][
            "containers"
        ][0].get("env")
        manifest_api_key_env = next(
            (
                env_entry
                for env_entry in manifest_env
                if env_entry.get("name") == "PREFECT_API_KEY"
            ),
            {},
        )
        api_key = manifest_api_key_env.get("value")
        if api_key:
            secret_name = f"prefect-{_slugify_name(self.name)}-api-key"
            secret = await self._upsert_secret(
                name=secret_name,
                value=api_key,
                namespace=configuration.namespace,
                client=client,
            )
            # Store configuration so that we can delete the secret when the worker shuts
            # down
            self._created_secrets[
                (secret.metadata.name, secret.metadata.namespace)
            ] = configuration
            new_api_env_entry = {
                "name": "PREFECT_API_KEY",
                "valueFrom": {"secretKeyRef": {"name": secret_name, "key": "value"}},
            }
            manifest_env = [
                entry if entry.get("name") != "PREFECT_API_KEY" else new_api_env_entry
                for entry in manifest_env
            ]
            configuration.job_manifest["spec"]["template"]["spec"]["containers"][0][
                "env"
            ] = manifest_env

    @retry(
        stop=stop_after_attempt(MAX_ATTEMPTS),
        wait=wait_fixed(RETRY_MIN_DELAY_SECONDS)
        + wait_random(
            RETRY_MIN_DELAY_JITTER_SECONDS,
            RETRY_MAX_DELAY_JITTER_SECONDS,
        ),
        reraise=True,
    )
    async def _create_job(
        self, configuration: KubernetesWorkerJobConfiguration, client: "ApiClient"
    ) -> "V1Job":
        """
        Creates a Kubernetes job from a job manifest.
        """
        if os.environ.get(
            "PREFECT_KUBERNETES_WORKER_STORE_PREFECT_API_IN_SECRET", ""
        ).strip().lower() in ("true", "1"):
            await self._replace_api_key_with_secret(
                configuration=configuration, client=client
            )
        try:
            with open("job_manifest.json", "w") as f:
                json.dump(configuration.__dict__, f)
            batch_client = BatchV1Api(client)
            job = await batch_client.create_namespaced_job(
                configuration.namespace,
                configuration.job_manifest,
            )
        except kubernetes_asyncio.client.exceptions.ApiException as exc:
            # Parse the reason and message from the response if feasible
            message = ""
            if exc.reason:
                message += ": " + exc.reason
            if exc.body and "message" in (body := json.loads(exc.body)):
                message += ": " + body["message"]

            raise InfrastructureError(
                f"Unable to create Kubernetes job{message}"
            ) from exc
        return job

    async def _upsert_secret(
        self, name: str, value: str, namespace: str, client: "ApiClient"
    ):
        encoded_value = base64.b64encode(value.encode("utf-8")).decode("utf-8")
        core_client = CoreV1Api(client)
        try:
            # Get the current version of the Secret and update it with the
            # new value
            current_secret = await core_client.read_namespaced_secret(
                name=name, namespace=namespace
            )
            current_secret.data = {"value": encoded_value}
            secret = await core_client.replace_namespaced_secret(
                name=name, namespace=namespace, body=current_secret
            )
        except ApiException as exc:
            if exc.status != 404:
                raise
            # Create the secret if it doesn't already exist
            metadata = V1ObjectMeta(name=name, namespace=namespace)
            secret = V1Secret(
                api_version="v1",
                kind="Secret",
                metadata=metadata,
                data={"value": encoded_value},
            )
            secret = await core_client.create_namespaced_secret(
                namespace=namespace, body=secret
            )
        return secret

    @asynccontextmanager
    async def _get_batch_client(
        self, client: "ApiClient"
    ) -> AsyncGenerator["BatchV1Api", None]:
        """
        Context manager for retrieving a Kubernetes batch client.
        """
        try:
            yield BatchV1Api(api_client=client)
        finally:
            await client.close()

    async def _get_infrastructure_pid(self, job: "V1Job", client: "ApiClient") -> str:
        """
        Generates a Kubernetes infrastructure PID.

        The PID is in the format: "<cluster uid>:<namespace>:<job name>".
        """
        cluster_uid = await self._get_cluster_uid(client)
        pid = f"{cluster_uid}:{job.metadata.namespace}:{job.metadata.name}"
        return pid

    def _parse_infrastructure_pid(
        self, infrastructure_pid: str
    ) -> Tuple[str, str, str]:
        """
        Parse a Kubernetes infrastructure PID into its component parts.

        Returns a cluster UID, namespace, and job name.
        """
        cluster_uid, namespace, job_name = infrastructure_pid.split(":", 2)
        return cluster_uid, namespace, job_name

    async def _get_cluster_uid(self, client: "ApiClient") -> str:
        """
        Gets a unique id for the current cluster being used.

        There is no real unique identifier for a cluster. However, the `kube-system`
        namespace is immutable and has a persistence UID that we use instead.

        PREFECT_KUBERNETES_CLUSTER_UID can be set in cases where the `kube-system`
        namespace cannot be read e.g. when a cluster role cannot be created. If set,
        this variable will be used and we will not attempt to read the `kube-system`
        namespace.

        See https://github.com/kubernetes/kubernetes/issues/44954
        """
        # Default to an environment variable
        env_cluster_uid = os.environ.get("PREFECT_KUBERNETES_CLUSTER_UID")
        if env_cluster_uid:
            return env_cluster_uid

        # Read the UID from the cluster namespace
        v1 = CoreV1Api(client)
        namespace = await v1.read_namespace("kube-system")
        cluster_uid = namespace.metadata.uid

        return cluster_uid

    async def _job_events(
        self,
        watch: kubernetes_asyncio.watch.Watch,
        batch_client: BatchV1Api,
        job_name: str,
        namespace: str,
        watch_kwargs: dict,
    ):
        """
        Stream job events.

        Pick up from the current resource version returned by the API
        in the case of a 410.

        See https://kubernetes.io/docs/reference/using-api/api-concepts/#efficient-detection-of-changes  # noqa
        """
        resource_version = None
        while True:
            try:
                async for event in watch.stream(
                    func=batch_client.list_namespaced_job,
                    namespace=namespace,
                    field_selector=f"metadata.name={job_name}",
                    **watch_kwargs,
<<<<<<< HEAD
                ):
                    yield event
=======
                )

>>>>>>> dc6770b2
            except ApiException as e:
                print(e.status)
                if e.status == 410:
                    job_list = await batch_client.list_namespaced_job(
                        namespace=namespace, field_selector=f"metadata.name={job_name}"
                    )

                    resource_version = job_list.metadata.resource_version
                    watch_kwargs["resource_version"] = resource_version
                else:
                    raise
            finally:
                await watch.close()

    async def _watch_job(
        self,
        logger: logging.Logger,
        job_name: str,
        configuration: KubernetesWorkerJobConfiguration,
        client: "ApiClient",
    ) -> int:
        """
        Watch a job.

        Return the final status code of the first container.
        """

        logger.debug(f"Job {job_name!r}: Monitoring job...")

        job = await self._get_job(logger, job_name, configuration, client)
        if not job:
            return -1

        pod = await self._get_job_pod(logger, job_name, configuration, client)
        if not pod:
            return -1

        # Calculate the deadline before streaming output
        deadline = (
            (time.monotonic() + configuration.job_watch_timeout_seconds)
            if configuration.job_watch_timeout_seconds is not None
            else None
        )
        if configuration.stream_output:
            core_client = CoreV1Api(client)
            logs = await core_client.read_namespaced_pod_log(
                pod.metadata.name,
                configuration.namespace,
                follow=True,
                _preload_content=False,
                container="prefect-job",
            )
            try:
                async for line in logs.content:
                    if not line:
                        break
                    print(line.decode().rstrip())
                    # Check if we have passed the deadline and should stop streaming
                    # logs
                    # while True:
                    #     print("inside while loop")
                    #     line = await logs.content.readline()
                    #     if not line:
                    #         break
                    #     print(line.decode().rstrip())

                    remaining_time = deadline - time.monotonic() if deadline else None
                    print(remaining_time)
                    print(deadline)
                    if deadline and remaining_time <= 0:
                        break

            except Exception:
                logger.warning(
                    (
                        "Error occurred while streaming logs - "
                        "Job will continue to run but logs will "
                        "no longer be streamed to stdout."
                    ),
                    exc_info=True,
                )

        batch_client = BatchV1Api(client)
        # Check if the job is completed before beginning a watch
        job = await batch_client.read_namespaced_job(
            name=job_name, namespace=configuration.namespace
        )
        completed = job.status.completion_time is not None

        while not completed:
            remaining_time = (
                math.ceil(deadline - time.monotonic()) if deadline else None
            )

            if deadline and remaining_time <= 0:
                logger.error(
                    f"Job {job_name!r}: Job did not complete within "
                    f"timeout of {configuration.job_watch_timeout_seconds}s."
                )
                return -1

            watch = kubernetes_asyncio.watch.Watch()

            # The kubernetes library will disable retries if the timeout kwarg is
            # present regardless of the value so we do not pass it unless given
            # https://github.com/kubernetes-client/python/blob/84f5fea2a3e4b161917aa597bf5e5a1d95e24f5a/kubernetes/base/watch/watch.py#LL160
            watch_kwargs = {"timeout_seconds": remaining_time} if deadline else {}

<<<<<<< HEAD
            async for event in self._job_events(
                watch,
                batch_client,
                job_name,
                configuration.namespace,
                watch_kwargs,
=======
            async for event in await self._job_events(
                watch, batch_client, job_name, configuration.namespace, watch_kwargs
>>>>>>> dc6770b2
            ):
                if event["type"] == "DELETED":
                    logger.error(f"Job {job_name!r}: Job has been deleted.")
                    completed = True
                elif event["object"].status.completion_time:
                    if not event["object"].status.succeeded:
                        # Job failed, exit while loop and return pod exit code
                        logger.error(f"Job {job_name!r}: Job failed.")
                    completed = True
                # Check if the job has reached its backoff limit
                # and stop watching if it has
                elif (
                    event["object"].spec.backoff_limit is not None
                    and event["object"].status.failed is not None
                    and event["object"].status.failed
                    > event["object"].spec.backoff_limit
                ):
                    logger.error(f"Job {job_name!r}: Job reached backoff limit.")
                    completed = True
                # If the job has no backoff limit, check if it has failed
                # and stop watching if it has
                elif (
                    not event["object"].spec.backoff_limit
                    and event["object"].status.failed
                ):
                    completed = True

                if completed:
                    watch.stop()
                    break

        core_client = CoreV1Api(client)
        # Get all pods for the job
        pods = await core_client.list_namespaced_pod(
            namespace=configuration.namespace, label_selector=f"job-name={job_name}"
        )
        # Get the status for only the most recently used pod
        pods.items.sort(key=lambda pod: pod.metadata.creation_timestamp, reverse=True)
        most_recent_pod = pods.items[0] if pods.items else None
        first_container_status = (
            most_recent_pod.status.container_statuses[0] if most_recent_pod else None
        )

        if not first_container_status:
            logger.error(f"Job {job_name!r}: No pods found for job.")
            return -1
        # In some cases, such as spot instance evictions, the pod will be forcibly
        # terminated and not report a status correctly.
        elif (
            first_container_status.state is None
            or first_container_status.state.terminated is None
            or first_container_status.state.terminated.exit_code is None
        ):
            logger.error(
                f"Could not determine exit code for {job_name!r}."
                "Exit code will be reported as -1."
                f"First container status info did not report an exit code."
                f"First container info: {first_container_status}."
            )
            return -1

        return first_container_status.state.terminated.exit_code

    async def _get_job(
        self,
        logger: logging.Logger,
        job_id: str,
        configuration: KubernetesWorkerJobConfiguration,
        client: "ApiClient",
    ) -> Optional["V1Job"]:
        """Get a Kubernetes job by id."""

        batch_client = BatchV1Api(client)
        try:
            job = await batch_client.read_namespaced_job(
                name=job_id, namespace=configuration.namespace
            )
        except kubernetes_asyncio.client.exceptions.ApiException:
            logger.error(f"Job {job_id!r} was removed.", exc_info=True)
            return None
        return job

    async def _get_job_pod(
        self,
        logger: logging.Logger,
        job_name: str,
        configuration: KubernetesWorkerJobConfiguration,
        client: "ApiClient",
    ) -> Optional["V1Pod"]:
        """Get the first running pod for a job."""
        from kubernetes_asyncio.client.models import V1Pod

        watch = kubernetes_asyncio.watch.Watch()
        logger.debug(f"Job {job_name!r}: Starting watch for pod start...")
        last_phase = None
        last_pod_name: Optional[str] = None
        core_client = CoreV1Api(client)
        async with watch:
            async for event in watch.stream(
                func=core_client.list_namespaced_pod,
                namespace=configuration.namespace,
                label_selector=f"job-name={job_name}",
                timeout_seconds=configuration.pod_watch_timeout_seconds,
            ):
                pod: V1Pod = event["object"]
                last_pod_name = pod.metadata.name

                phase = pod.status.phase
                if phase != last_phase:
                    logger.info(f"Job {job_name!r}: Pod has status {phase!r}.")

                if phase != "Pending":
                    watch.stop()
                    return pod

                last_phase = phase
        # If we've gotten here, we never found the Pod that was created for the flow run
        # Job, so let's inspect the situation and log what we can find.  It's possible
        # that the Job ran into scheduling constraints it couldn't satisfy, like
        # memory/CPU requests, or a volume that wasn't available, or a node with an
        # available GPU.
        logger.error(f"Job {job_name!r}: Pod never started.")
        await self._log_recent_events(
            logger, job_name, last_pod_name, configuration, client
        )

    async def _log_recent_events(
        self,
        logger: logging.Logger,
        job_name: str,
        pod_name: Optional[str],
        configuration: KubernetesWorkerJobConfiguration,
        client: "ApiClient",
    ) -> None:
        """Look for reasons why a Job may not have been able to schedule a Pod, or why
        a Pod may not have been able to start and log them to the provided logger."""
        from kubernetes_asyncio.client.models import CoreV1Event, CoreV1EventList

        def best_event_time(event: CoreV1Event) -> datetime:
            """Choose the best timestamp from a Kubernetes event"""
            return event.event_time or event.last_timestamp

        def log_event(event: CoreV1Event):
            """Log an event in one of a few formats to the provided logger"""
            if event.count and event.count > 1:
                logger.info(
                    "%s event %r (%s times) at %s: %s",
                    event.involved_object.kind,
                    event.reason,
                    event.count,
                    best_event_time(event),
                    event.message,
                )
            else:
                logger.info(
                    "%s event %r at %s: %s",
                    event.involved_object.kind,
                    event.reason,
                    best_event_time(event),
                    event.message,
                )

        core_client = CoreV1Api(client)

        events: CoreV1EventList = await core_client.list_namespaced_event(
            configuration.namespace
        )

        event: CoreV1Event
        for event in sorted(events.items, key=best_event_time):
            if (
                event.involved_object.api_version == "batch/v1"
                and event.involved_object.kind == "Job"
                and event.involved_object.namespace == configuration.namespace
                and event.involved_object.name == job_name
            ):
                log_event(event)

            if (
                pod_name
                and event.involved_object.api_version == "v1"
                and event.involved_object.kind == "Pod"
                and event.involved_object.namespace == configuration.namespace
                and event.involved_object.name == pod_name
            ):
                log_event(event)<|MERGE_RESOLUTION|>--- conflicted
+++ resolved
@@ -929,13 +929,8 @@
                     namespace=namespace,
                     field_selector=f"metadata.name={job_name}",
                     **watch_kwargs,
-<<<<<<< HEAD
                 ):
                     yield event
-=======
-                )
-
->>>>>>> dc6770b2
             except ApiException as e:
                 print(e.status)
                 if e.status == 410:
@@ -1044,17 +1039,12 @@
             # https://github.com/kubernetes-client/python/blob/84f5fea2a3e4b161917aa597bf5e5a1d95e24f5a/kubernetes/base/watch/watch.py#LL160
             watch_kwargs = {"timeout_seconds": remaining_time} if deadline else {}
 
-<<<<<<< HEAD
             async for event in self._job_events(
                 watch,
                 batch_client,
                 job_name,
                 configuration.namespace,
                 watch_kwargs,
-=======
-            async for event in await self._job_events(
-                watch, batch_client, job_name, configuration.namespace, watch_kwargs
->>>>>>> dc6770b2
             ):
                 if event["type"] == "DELETED":
                     logger.error(f"Job {job_name!r}: Job has been deleted.")
