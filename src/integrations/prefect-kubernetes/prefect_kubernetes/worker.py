--- conflicted
+++ resolved
@@ -991,7 +991,6 @@
             )
             print("Logs:",  logs.content)
             try:
-<<<<<<< HEAD
                 async for line in logs.content:
                     print(line)
                     print(line.decode().rstrip())
@@ -999,11 +998,6 @@
                     # print(line)
                     if not line:
                         break
-=======
-                async for log in logs.stream():
-                    print(log.decode().rstrip())
-
->>>>>>> 6b9a60bd
                     # Check if we have passed the deadline and should stop streaming
                     # logs
                     remaining_time = deadline - time.monotonic() if deadline else None
