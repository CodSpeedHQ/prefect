--- conflicted
+++ resolved
@@ -121,15 +121,6 @@
 )
 
 import anyio.abc
-<<<<<<< HEAD
-from pydantic import VERSION as PYDANTIC_VERSION
-=======
-from kubernetes.client.exceptions import ApiException
-from kubernetes.client.models import V1ObjectMeta, V1Secret
-from pydantic import Field, model_validator
-from tenacity import retry, stop_after_attempt, wait_fixed, wait_random
-from typing_extensions import Literal, Self
->>>>>>> 8bb3e674
 
 import prefect
 from prefect.blocks.kubernetes import KubernetesClusterConfig
@@ -150,19 +141,10 @@
     BaseWorker,
     BaseWorkerResult,
 )
-<<<<<<< HEAD
-
-if PYDANTIC_VERSION.startswith("2."):
-    from pydantic.v1 import Field, validator
-else:
-    from pydantic import Field, validator
+
+
+from pydantic import Field, model_validator
 import kubernetes_asyncio
-
-# from kubernetes_asyncio.config import (
-#     ConfigException,
-#     load_incluster_config,
-#     load_kube_config,
-# )
 from kubernetes_asyncio import config
 from kubernetes_asyncio.client import (
     ApiClient,
@@ -178,8 +160,6 @@
 from typing_extensions import Literal
 
 from prefect.client.schemas import FlowRun
-=======
->>>>>>> 8bb3e674
 from prefect_kubernetes.events import KubernetesEventsReplicator
 from prefect_kubernetes.utilities import (
     _slugify_label_key,
@@ -189,12 +169,6 @@
 
 if TYPE_CHECKING:
     import kubernetes_asyncio
-
-    # from kubernetes_asyncio.config import (
-    #     ConfigException,
-    #     load_incluster_config,
-    #     load_kube_config,
-    # )
     from kubernetes_asyncio import config
     from kubernetes_asyncio.client import ApiClient, BatchV1Api, CoreV1Api, V1Job, V1Pod
     from kubernetes_asyncio.client.exceptions import ApiException
