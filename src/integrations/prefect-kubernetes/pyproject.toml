--- conflicted
+++ resolved
@@ -22,16 +22,12 @@
   "Programming Language :: Python :: 3.12",
   "Topic :: Software Development :: Libraries",
 ]
-<<<<<<< HEAD
-dependencies = ["prefect>=2.13.5", "kubernetes-asyncio>=29.0.0", "tenacity>=8.2.3"]
-=======
 dependencies = [
   "prefect>=3.0.0rc1",
-  "kubernetes>=24.2.0",
+  "kubernetes-asyncio>=29.0.0",
   "tenacity>=8.2.3",
   "exceptiongroup",
 ]
->>>>>>> 8bb3e674
 dynamic = ["version"]
 
 [project.optional-dependencies]
