<<<<<<< HEAD
import os
import re
import tempfile
=======
import base64
>>>>>>> 8bb3e674
from pathlib import Path
from typing import Dict

import pydantic
import pytest
import yaml
from kubernetes_asyncio.client import (
    ApiClient,
    AppsV1Api,
    BatchV1Api,
    CoreV1Api,
    CustomObjectsApi,
)
from kubernetes_asyncio.config.kube_config import list_kube_config_contexts
from OpenSSL import crypto
from prefect_kubernetes.credentials import KubernetesClusterConfig


def create_temp_self_signed_cert():
    """Create a self signed SSL certificate in temporary files for host
        'localhost'

    Returns a tuple containing the certificate file name and the key
    file name.

    It is the caller's responsibility to delete the files after use
    """
    # create a key pair
    key = crypto.PKey()
    key.generate_key(crypto.TYPE_RSA, 2048)

    # create a self-signed cert
    cert = crypto.X509()
    cert.get_subject().C = "US"
    cert.get_subject().ST = "Chicago"
    cert.get_subject().L = "Chicago"
    cert.get_subject().O = "myapp"
    cert.get_subject().OU = "myapp"
    cert.get_subject().CN = "localhost"
    cert.set_serial_number(1000)
    cert.gmtime_adj_notBefore(0)
    cert.gmtime_adj_notAfter(10 * 365 * 24 * 60 * 60)
    cert.set_issuer(cert.get_subject())
    cert.set_pubkey(key)
    cert.sign(key, "sha1")

    # Save certificate in temporary file
    (cert_file_fd, cert_file_name) = tempfile.mkstemp(suffix=".crt", prefix="cert")
    cert_file = os.fdopen(cert_file_fd, "wb")
    cert_file.write(crypto.dump_certificate(crypto.FILETYPE_PEM, cert))
    cert_file.close()

    # Save key in temporary file
    (key_file_fd, key_file_name) = tempfile.mkstemp(suffix=".key", prefix="cert")
    key_file = os.fdopen(key_file_fd, "wb")
    key_file.write(crypto.dump_privatekey(crypto.FILETYPE_PEM, key))
    key_file.close()

    # Return file names
    return (cert_file_name, key_file_name)


_cert_file, _cert_key = create_temp_self_signed_cert()

CONFIG_CONTENT = f"""
    apiVersion: v1
    clusters:
    - cluster:
        certificate-authority: {_cert_file}
        server: https://kubernetes.docker.internal:6443
      name: docker-desktop
    contexts:
    - context:
        cluster: docker-desktop
        user: docker-desktop
      name: docker-desktop
    current-context: docker-desktop
    kind: Config
    preferences: {{}}
    users:
    - name: docker-desktop
      user:
          client-certificate: {_cert_file}
          client-key: {_cert_key}
"""


@pytest.fixture
def config_file(tmp_path) -> Path:
    config_file = tmp_path / "kube_config"

    config_file.write_text(CONFIG_CONTENT)

    return config_file


@pytest.mark.parametrize(
    "resource_type,client_type",
    [
        ("apps", AppsV1Api),
        ("batch", BatchV1Api),
        ("core", CoreV1Api),
        ("custom_objects", CustomObjectsApi),
    ],
)
async def test_client_return_type(kubernetes_credentials, resource_type, client_type):
    async with kubernetes_credentials.get_client(resource_type) as client:
        assert isinstance(client, client_type)


async def test_client_bad_resource_type(kubernetes_credentials):
    with pytest.raises(
        ValueError, match="Invalid client type provided 'shoo-ba-daba-doo'"
    ):
        async with kubernetes_credentials.get_client("shoo-ba-daba-doo"):
            pass


async def test_instantiation_from_file(config_file):
    cluster_config = await KubernetesClusterConfig.from_file(path=config_file)

    assert isinstance(cluster_config, KubernetesClusterConfig)
    assert isinstance(cluster_config.config, Dict)
    assert isinstance(cluster_config.context_name, str)

    assert cluster_config.config == yaml.safe_load(CONFIG_CONTENT)
    assert cluster_config.context_name == "docker-desktop"


async def test_instantiation_from_dict(config_file):
    cluster_config = KubernetesClusterConfig(
        config=yaml.safe_load(CONFIG_CONTENT), context_name="docker-desktop"
    )

    assert isinstance(cluster_config, KubernetesClusterConfig)
    assert isinstance(cluster_config.config, Dict)
    assert isinstance(cluster_config.context_name, str)

    assert cluster_config.config == yaml.safe_load(CONFIG_CONTENT)
    assert cluster_config.context_name == "docker-desktop"


async def test_instantiation_from_str():
    cluster_config = KubernetesClusterConfig(
        config=CONFIG_CONTENT, context_name="docker-desktop"
    )

    assert isinstance(cluster_config, KubernetesClusterConfig)
    assert isinstance(cluster_config.config, Dict)
    assert isinstance(cluster_config.context_name, str)

    assert cluster_config.config == yaml.safe_load(CONFIG_CONTENT)
    assert cluster_config.context_name == "docker-desktop"


async def test_instantiation_from_invalid_str():
    with pytest.raises(
        pydantic.ValidationError,
        match="Input should be a valid dictionary",
    ):
        KubernetesClusterConfig(config="foo", context_name="docker-desktop")


async def test_instantiation_from_file_with_unknown_context_name(config_file):
    with pytest.raises(ValueError):
        await KubernetesClusterConfig.from_file(
            path=config_file, context_name="random_not_real"
        )


async def test_get_api_client(config_file):
    cluster_config = await KubernetesClusterConfig.from_file(path=config_file)

    api_client = await cluster_config.get_api_client()
    assert isinstance(api_client, ApiClient)


async def test_configure_client(config_file):
    cluster_config = await KubernetesClusterConfig.from_file(path=config_file)
    await cluster_config.configure_client()
    context_dict = list_kube_config_contexts(config_file=str(config_file))
    current_context = context_dict[1]["name"]
    assert cluster_config.context_name == current_context<|MERGE_RESOLUTION|>--- conflicted
+++ resolved
@@ -1,10 +1,6 @@
-<<<<<<< HEAD
 import os
 import re
 import tempfile
-=======
-import base64
->>>>>>> 8bb3e674
 from pathlib import Path
 from typing import Dict
 
