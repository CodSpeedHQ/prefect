--- conflicted
+++ resolved
@@ -1,14 +1,7 @@
-<<<<<<< HEAD
-from unittest.mock import MagicMock
-
-import pytest
-from kubernetes_asyncio.config import ConfigException
-=======
 from unittest.mock import AsyncMock, MagicMock
 
 import pytest
 from kubernetes.config import ConfigException
->>>>>>> dc6770b2
 from prefect_kubernetes.utilities import (
     enable_socket_keep_alive,
 )
