--- conflicted
+++ resolved
@@ -12,15 +12,9 @@
 import kubernetes_asyncio
 import pendulum
 import pytest
-<<<<<<< HEAD
 from kubernetes_asyncio.client import ApiClient, BatchV1Api, CoreV1Api
 from kubernetes_asyncio.client.exceptions import ApiException
 from kubernetes_asyncio.client.models import (
-=======
-from exceptiongroup import ExceptionGroup, catch
-from kubernetes.client.exceptions import ApiException
-from kubernetes.client.models import (
->>>>>>> 8bb3e674
     CoreV1Event,
     CoreV1EventList,
     V1ListMeta,
@@ -28,16 +22,11 @@
     V1ObjectReference,
     V1Secret,
 )
-<<<<<<< HEAD
 from kubernetes_asyncio.config import ConfigException
-from pydantic import VERSION as PYDANTIC_VERSION
-=======
-from kubernetes.config import ConfigException
 from prefect_kubernetes import KubernetesWorker
 from prefect_kubernetes.utilities import _slugify_label_value, _slugify_name
 from prefect_kubernetes.worker import KubernetesWorkerJobConfiguration
 from pydantic import ValidationError
->>>>>>> 8bb3e674
 
 import prefect
 from prefect.client.schemas import FlowRun
