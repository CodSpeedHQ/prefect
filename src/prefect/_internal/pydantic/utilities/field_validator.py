--- conflicted
+++ resolved
@@ -99,11 +99,6 @@
             )(validate_func)
         elif HAS_PYDANTIC_V2:
             from pydantic.v1 import validator  # type: ignore
-<<<<<<< HEAD
-
-            from prefect.pydantic import BaseModel
-=======
->>>>>>> ef3d8425
         else:
             from pydantic import validator
 
