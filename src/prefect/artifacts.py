"""
Interface for creating and reading artifacts.
"""

from __future__ import annotations

import json  # noqa: I001
import math
from typing import TYPE_CHECKING, Any, Dict, List, Optional, Tuple, Union
from uuid import UUID

from prefect.client.schemas.actions import ArtifactCreate as ArtifactRequest
from prefect.client.schemas.actions import ArtifactUpdate
from prefect.client.schemas.filters import ArtifactFilter, ArtifactFilterKey
from prefect.client.schemas.sorting import ArtifactSort
from prefect.client.utilities import get_or_create_client, inject_client
from prefect.logging.loggers import get_logger
from prefect.utilities.asyncutils import sync_compatible
from prefect.utilities.context import get_task_and_flow_run_ids

<<<<<<< HEAD
logger = get_logger("artifacts")
=======
if TYPE_CHECKING:
    from typing_extensions import Self

    from prefect.client.orchestration import PrefectClient
    from prefect.client.schemas.objects import Artifact as ArtifactResponse
>>>>>>> 9a07af00


class Artifact(ArtifactRequest):
    """
    An artifact is a piece of data that is created by a flow or task run.
    https://docs.prefect.io/latest/concepts/artifacts/

    Arguments:
        type: A string identifying the type of artifact.
        key: A user-provided string identifier.
          The key must only contain lowercase letters, numbers, and dashes.
        description: A user-specified description of the artifact.
        data: A JSON payload that allows for a result to be retrieved.
    """

    @sync_compatible
    async def create(
        self: "Self",
        client: Optional["PrefectClient"] = None,
    ) -> "ArtifactResponse":
        """
        A method to create an artifact.

        Arguments:
            client: The PrefectClient

        Returns:
            - The created artifact.
        """
        client, _ = get_or_create_client(client)
        task_run_id, flow_run_id = get_task_and_flow_run_ids()
        return await client.create_artifact(
            artifact=ArtifactRequest(
                type=self.type,
                key=self.key,
                description=self.description,
                task_run_id=self.task_run_id or task_run_id,
                flow_run_id=self.flow_run_id or flow_run_id,
                data=await self.format(),
            )
        )

    @classmethod
    @sync_compatible
    async def get(
        cls, key: Optional[str] = None, client: Optional["PrefectClient"] = None
    ) -> Optional["ArtifactResponse"]:
        """
        A method to get an artifact.

        Arguments:
            key (str, optional): The key of the artifact to get.
            client (PrefectClient, optional): The PrefectClient

        Returns:
            (ArtifactResponse, optional): The artifact (if found).
        """
        client, _ = get_or_create_client(client)
        return next(
            iter(
                await client.read_artifacts(
                    limit=1,
                    sort=ArtifactSort.UPDATED_DESC,
                    artifact_filter=ArtifactFilter(key=ArtifactFilterKey(any_=[key])),
                )
            ),
            None,
        )

    @classmethod
    @sync_compatible
    async def get_or_create(
        cls,
        key: Optional[str] = None,
        description: Optional[str] = None,
        data: Optional[Union[Dict[str, Any], Any]] = None,
        client: Optional["PrefectClient"] = None,
        **kwargs: Any,
    ) -> Tuple["ArtifactResponse", bool]:
        """
        A method to get or create an artifact.

        Arguments:
            key (str, optional): The key of the artifact to get or create.
            description (str, optional): The description of the artifact to create.
            data (Union[Dict[str, Any], Any], optional): The data of the artifact to create.
            client (PrefectClient, optional): The PrefectClient

        Returns:
            (ArtifactResponse): The artifact, either retrieved or created.
        """
        artifact = await cls.get(key, client)
        if artifact:
            return artifact, False
        else:
            return (
                await cls(key=key, description=description, data=data, **kwargs).create(
                    client
                ),
                True,
            )

    async def format(self) -> Optional[Union[Dict[str, Any], Any]]:
        return json.dumps(self.data)


class LinkArtifact(Artifact):
    link: str
    link_text: Optional[str] = None
    type: Optional[str] = "markdown"

    async def format(self) -> str:
        return (
            f"[{self.link_text}]({self.link})"
            if self.link_text
            else f"[{self.link}]({self.link})"
        )


class MarkdownArtifact(Artifact):
    markdown: str
    type: Optional[str] = "markdown"

    async def format(self) -> str:
        return self.markdown


class TableArtifact(Artifact):
    table: Union[Dict[str, List[Any]], List[Dict[str, Any]], List[List[Any]]]
    type: Optional[str] = "table"

    @classmethod
    def _sanitize(
        cls, item: Union[Dict[str, Any], List[Any], float]
    ) -> Union[Dict[str, Any], List[Any], int, float, None]:
        """
        Sanitize NaN values in a given item.
        The item can be a dict, list or float.
        """
        if isinstance(item, list):
            return [cls._sanitize(sub_item) for sub_item in item]
        elif isinstance(item, dict):
            return {k: cls._sanitize(v) for k, v in item.items()}
        elif isinstance(item, float) and math.isnan(item):
            return None
        else:
            return item

    async def format(self) -> str:
        return json.dumps(self._sanitize(self.table))


class ProgressArtifact(Artifact):
    progress: float
    type: Optional[str] = "progress"

    async def format(self) -> float:
        # Ensure progress is between 0 and 100
        min_progress = 0.0
        max_progress = 100.0
        if self.progress < min_progress or self.progress > max_progress:
            logger.warning(
                f"ProgressArtifact received an invalid value, Progress: {self.progress}%"
            )
            self.progress = max(min_progress, min(self.progress, max_progress))
            logger.warning(f"Interpreting as {self.progress}% progress")

        return self.progress


@inject_client
async def _create_artifact(
    type: str,
    key: Optional[str] = None,
    description: Optional[str] = None,
    data: Optional[Union[Dict[str, Any], Any]] = None,
    client: Optional["PrefectClient"] = None,
) -> UUID:
    """
    Helper function to create an artifact.

    Arguments:
        type: A string identifying the type of artifact.
        key: A user-provided string identifier.
          The key must only contain lowercase letters, numbers, and dashes.
        description: A user-specified description of the artifact.
        data: A JSON payload that allows for a result to be retrieved.
        client: The PrefectClient

    Returns:
        - The table artifact ID.
    """

    artifact = await Artifact(
        type=type,
        key=key,
        description=description,
        data=data,
    ).create(client)

    return artifact.id


@sync_compatible
async def create_link_artifact(
    link: str,
    link_text: Optional[str] = None,
    key: Optional[str] = None,
    description: Optional[str] = None,
    client: Optional["PrefectClient"] = None,
) -> UUID:
    """
    Create a link artifact.

    Arguments:
        link: The link to create.
        link_text: The link text.
        key: A user-provided string identifier.
          Required for the artifact to show in the Artifacts page in the UI.
          The key must only contain lowercase letters, numbers, and dashes.
        description: A user-specified description of the artifact.


    Returns:
        The table artifact ID.
    """
    artifact = await LinkArtifact(
        key=key,
        description=description,
        link=link,
        link_text=link_text,
    ).create(client)

    return artifact.id


@sync_compatible
async def create_markdown_artifact(
    markdown: str,
    key: Optional[str] = None,
    description: Optional[str] = None,
) -> UUID:
    """
    Create a markdown artifact.

    Arguments:
        markdown: The markdown to create.
        key: A user-provided string identifier.
          Required for the artifact to show in the Artifacts page in the UI.
          The key must only contain lowercase letters, numbers, and dashes.
        description: A user-specified description of the artifact.

    Returns:
        The table artifact ID.
    """
    artifact = await MarkdownArtifact(
        key=key,
        description=description,
        markdown=markdown,
    ).create()

    return artifact.id


@sync_compatible
async def create_table_artifact(
    table: Union[Dict[str, List[Any]], List[Dict[str, Any]], List[List[Any]]],
    key: Optional[str] = None,
    description: Optional[str] = None,
) -> UUID:
    """
    Create a table artifact.

    Arguments:
        table: The table to create.
        key: A user-provided string identifier.
          Required for the artifact to show in the Artifacts page in the UI.
          The key must only contain lowercase letters, numbers, and dashes.
        description: A user-specified description of the artifact.

    Returns:
        The table artifact ID.
    """

    artifact = await TableArtifact(
        key=key,
        description=description,
        table=table,
    ).create()

    return artifact.id


@sync_compatible
async def create_progress_artifact(
    progress: float,
    key: Optional[str] = None,
    description: Optional[str] = None,
) -> UUID:
    """
    Create a progress artifact.

    Arguments:
        progress: The percentage of progress represented by a float between 0 and 100.
        key: A user-provided string identifier.
          Required for the artifact to show in the Artifacts page in the UI.
          The key must only contain lowercase letters, numbers, and dashes.
        description: A user-specified description of the artifact.

    Returns:
        The progress artifact ID.
    """

    artifact = await ProgressArtifact(
        key=key,
        description=description,
        progress=progress,
    ).create()

    return artifact.id


@sync_compatible
async def update_progress_artifact(
    artifact_id: UUID,
    progress: float,
    description: Optional[str] = None,
    client: Optional[PrefectClient] = None,
) -> UUID:
    """
    Update a progress artifact.

    Arguments:
        artifact_id: The ID of the artifact to update.
        progress: The percentage of progress represented by a float between 0 and 100.
        description: A user-specified description of the artifact.

    Returns:
        The progress artifact ID.
    """

    client, _ = get_or_create_client(client)

    artifact = ProgressArtifact(
        description=description,
        progress=progress,
    )

    await client.update_artifact(
        artifact_id=artifact_id,
        artifact=ArtifactUpdate(
            description=artifact.description,
            data=await artifact.format(),
        ),
    )

    return artifact_id<|MERGE_RESOLUTION|>--- conflicted
+++ resolved
@@ -18,15 +18,13 @@
 from prefect.utilities.asyncutils import sync_compatible
 from prefect.utilities.context import get_task_and_flow_run_ids
 
-<<<<<<< HEAD
 logger = get_logger("artifacts")
-=======
+
 if TYPE_CHECKING:
     from typing_extensions import Self
 
     from prefect.client.orchestration import PrefectClient
     from prefect.client.schemas.objects import Artifact as ArtifactResponse
->>>>>>> 9a07af00
 
 
 class Artifact(ArtifactRequest):
