"""
Base `prefect` command-line application
"""

import asyncio
import platform
import sys

<<<<<<< HEAD
import rich.console
=======
import pendulum
>>>>>>> 698c91a5
import typer

import prefect
import prefect.context
import prefect.settings
from prefect.cli._types import PrefectTyper, SettingsOption
from prefect.cli._utilities import with_cli_exception_handling
from prefect.client.constants import SERVER_API_VERSION
from prefect.client.orchestration import ServerType
from prefect.logging.configuration import setup_logging
from prefect.settings import (
    PREFECT_CLI_WRAP_LINES,
    PREFECT_TEST_MODE,
)

app = PrefectTyper(add_completion=False, no_args_is_help=True)


def version_callback(value: bool):
    if value:
        print(prefect.__version__)
        raise typer.Exit()


def is_interactive():
    return app.console.is_interactive


@app.callback()
@with_cli_exception_handling
def main(
    ctx: typer.Context,
    version: bool = typer.Option(
        None,
        "--version",
        "-v",
        # A callback is necessary for Typer to call this without looking for additional
        # commands and erroring when excluded
        callback=version_callback,
        help="Display the current version.",
        is_eager=True,
    ),
    profile: str = typer.Option(
        None,
        "--profile",
        "-p",
        help="Select a profile for this CLI run.",
        is_eager=True,
    ),
    prompt: bool = SettingsOption(
        prefect.settings.PREFECT_CLI_PROMPT,
        help="Force toggle prompts for this CLI run.",
    ),
):
    if profile and not prefect.context.get_settings_context().profile.name == profile:
        # Generally, the profile should entered by `enter_root_settings_context`.
        # In the cases where it is not (i.e. CLI testing), we will enter it here.
        settings_ctx = prefect.context.use_profile(
            profile, override_environment_variables=True
        )
        try:
            ctx.with_resource(settings_ctx)
        except KeyError:
            print(f"Unknown profile {profile!r}.")
            exit(1)

    # Configure the output console after loading the profile
    app.setup_console(soft_wrap=PREFECT_CLI_WRAP_LINES.value(), prompt=prompt)

    if not PREFECT_TEST_MODE:
        # When testing, this entrypoint can be called multiple times per process which
        # can cause logging configuration conflicts. Logging is set up in conftest
        # during tests.
        setup_logging()

    # When running on Windows we need to ensure that the correct event loop policy is
    # in place or we will not be able to spawn subprocesses. Sometimes this policy is
    # changed by other libraries, but here in our CLI we should have ownership of the
    # process and be able to safely force it to be the correct policy.
    # https://github.com/PrefectHQ/prefect/issues/8206
    if sys.platform == "win32":
        asyncio.set_event_loop_policy(asyncio.WindowsProactorEventLoopPolicy())


@app.command()
async def version():
    """Get the current Prefect version."""
    import sqlite3

    from prefect.server.utilities.database import get_dialect
    from prefect.settings import PREFECT_API_DATABASE_CONNECTION_URL

    version_info = {
        "Version": prefect.__version__,
        "API version": SERVER_API_VERSION,
        "Python version": platform.python_version(),
        "OS/Arch": f"{sys.platform}/{platform.machine()}",
        "Profile": prefect.context.get_settings_context().profile.name,
    }
    server_type: str

    try:
        # We do not context manage the client because when using an ephemeral app we do not
        # want to create the database or run migrations
        client = prefect.get_client()
        server_type = client.server_type.value
    except Exception:
        server_type = "<client error>"

    version_info["Server type"] = server_type.lower()

    # TODO: Consider adding an API route to retrieve this information?
    if server_type == ServerType.EPHEMERAL.value:
        database = get_dialect(PREFECT_API_DATABASE_CONNECTION_URL.value()).name
        version_info["Server"] = {"Database": database}
        if database == "sqlite":
            version_info["Server"]["SQLite version"] = sqlite3.sqlite_version

    def display(object: dict, nesting: int = 0):
        # Recursive display of a dictionary with nesting
        for key, value in object.items():
            key += ":"
            if isinstance(value, dict):
                app.console.print(key)
                return display(value, nesting + 2)
            prefix = " " * nesting
            app.console.print(f"{prefix}{key.ljust(20 - len(prefix))} {value}")

    display(version_info)<|MERGE_RESOLUTION|>--- conflicted
+++ resolved
@@ -6,11 +6,6 @@
 import platform
 import sys
 
-<<<<<<< HEAD
-import rich.console
-=======
-import pendulum
->>>>>>> 698c91a5
 import typer
 
 import prefect
