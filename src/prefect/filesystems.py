--- conflicted
+++ resolved
@@ -10,10 +10,6 @@
 import anyio
 import fsspec
 from pydantic import Field, SecretStr, validator
-<<<<<<< HEAD
-from typing_extensions import Literal
-=======
->>>>>>> e55672e0
 
 from prefect.blocks.core import Block
 from prefect.utilities.asyncutils import run_sync_in_worker_thread
@@ -51,7 +47,6 @@
     _block_type_name = "Local File System"
     _logo_url = "https://images.ctfassets.net/gm98wzqotmnx/EVKjxM7fNyi4NGUSkeTEE/95c958c5dd5a56c59ea5033e919c1a63/image1.png?h=250"
 
-    type: str = "local"
     basepath: Optional[str] = None
 
     @validator("basepath", pre=True)
@@ -167,7 +162,6 @@
     _block_type_name = "Remote File System"
     _logo_url = "https://images.ctfassets.net/gm98wzqotmnx/4CxjycqILlT9S9YchI7o1q/ee62e2089dfceb19072245c62f0c69d2/image12.png?h=250"
 
-    type: str = "remote"
     basepath: str
     settings: dict = Field(default_factory=dict)
 
@@ -306,10 +300,6 @@
     _block_type_name = "S3"
     _logo_url = "https://images.ctfassets.net/gm98wzqotmnx/1jbV4lceHOjGgunX15lUwT/db88e184d727f721575aeb054a37e277/aws.png?h=250"
 
-<<<<<<< HEAD
-    type: str = "s3"
-=======
->>>>>>> e55672e0
     bucket_path: str = Field(
         ..., description="An S3 bucket path", example="my-bucket/a-directory-within"
     )
@@ -380,10 +370,6 @@
 
     _logo_url = "https://images.ctfassets.net/gm98wzqotmnx/4CD4wwbiIKPkZDt4U3TEuW/c112fe85653da054b6d5334ef662bec4/gcp.png?h=250"
 
-<<<<<<< HEAD
-    type: Literal["gcs"] = "gcs"
-=======
->>>>>>> e55672e0
     bucket_path: str = Field(
         ..., description="A GCS bucket path", example="my-bucket/a-directory-within"
     )
