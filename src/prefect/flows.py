--- conflicted
+++ resolved
@@ -970,11 +970,8 @@
         enforce_parameter_schema: bool = False,
         entrypoint_type: EntrypointType = EntrypointType.FILE_PATH,
         print_next_steps: bool = True,
-<<<<<<< HEAD
+        ignore_warnings: bool = False,
         stream_docker_build_progress_to_stdout: bool = True,
-=======
-        ignore_warnings: bool = False,
->>>>>>> fe078613
     ) -> UUID:
         """
         Deploys a flow to run on dynamic infrastructure via a work pool.
@@ -1029,12 +1026,9 @@
                 entrypoint, ensure that the module will be importable in the execution environment.
             print_next_steps_message: Whether or not to print a message with next steps
                 after deploying the deployments.
-<<<<<<< HEAD
+            ignore_warnings: Whether or not to ignore warnings about the work pool type.
             stream_docker_build_progress_to_stdout: Whether or not to stream `docker build`
                 progress to stdout.
-=======
-            ignore_warnings: Whether or not to ignore warnings about the work pool type.
->>>>>>> fe078613
 
         Returns:
             The ID of the created/updated deployment.
@@ -1111,11 +1105,8 @@
             build=build,
             push=push,
             print_next_steps_message=False,
-<<<<<<< HEAD
+            ignore_warnings=ignore_warnings,
             stream_docker_build_progress_to_stdout=stream_docker_build_progress_to_stdout,
-=======
-            ignore_warnings=ignore_warnings,
->>>>>>> fe078613
         )
 
         if print_next_steps:
