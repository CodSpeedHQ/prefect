"""
Module containing the base workflow class and decorator - for most use cases, using the [`@flow` decorator][prefect.flows.flow] is preferred.
"""

# This file requires type-checking with pyright because mypy does not yet support PEP612
# See https://github.com/python/mypy/issues/8645

import datetime
import inspect
import os
import tempfile
import warnings
from functools import partial, update_wrapper
from pathlib import Path
from tempfile import NamedTemporaryFile
from typing import (
    TYPE_CHECKING,
    Any,
    AnyStr,
    Awaitable,
    Callable,
    Coroutine,
    Dict,
    Generic,
    Iterable,
    List,
    NoReturn,
    Optional,
    Type,
    TypeVar,
    Union,
    cast,
    overload,
)
from uuid import UUID

from rich.console import Console
from typing_extensions import Literal, ParamSpec, Self

from prefect._internal.pydantic import HAS_PYDANTIC_V2

if HAS_PYDANTIC_V2:
    import pydantic.v1 as pydantic
    from pydantic import ValidationError as V2ValidationError
    from pydantic.v1 import BaseModel as V1BaseModel
    from pydantic.v1.decorator import ValidatedFunction as V1ValidatedFunction

    from ._internal.pydantic.v2_schema import is_v2_type
    from ._internal.pydantic.v2_validated_func import V2ValidatedFunction
    from ._internal.pydantic.v2_validated_func import (
        V2ValidatedFunction as ValidatedFunction,
    )

else:
    import pydantic
    from pydantic.decorator import ValidatedFunction

    V2ValidationError = None

from prefect._vendor.fastapi.encoders import jsonable_encoder

from prefect._internal.compatibility.deprecated import deprecated_parameter
from prefect._internal.concurrency.api import create_call, from_async
from prefect._internal.schemas.validators import raise_on_name_with_banned_characters
from prefect.client.orchestration import get_client
from prefect.client.schemas.objects import Flow as FlowSchema
from prefect.client.schemas.objects import FlowRun, MinimalDeploymentSchedule
from prefect.client.schemas.schedules import SCHEDULE_TYPES
from prefect.context import PrefectObjectRegistry, registry_from_script
from prefect.deployments.runner import DeploymentImage, EntrypointType, deploy
from prefect.events import DeploymentTriggerTypes, TriggerTypes
from prefect.exceptions import (
    MissingFlowError,
    ObjectNotFound,
    ParameterTypeError,
    UnspecifiedFlowError,
)
from prefect.filesystems import ReadableDeploymentStorage
from prefect.futures import PrefectFuture
from prefect.logging import get_logger
from prefect.results import ResultSerializer, ResultStorage
from prefect.runner.storage import (
    BlockStorageAdapter,
    RunnerStorage,
    create_storage_from_url,
)
from prefect.settings import (
    PREFECT_DEFAULT_WORK_POOL_NAME,
    PREFECT_EXPERIMENTAL_ENABLE_NEW_ENGINE,
    PREFECT_FLOW_DEFAULT_RETRIES,
    PREFECT_FLOW_DEFAULT_RETRY_DELAY_SECONDS,
    PREFECT_UI_URL,
    PREFECT_UNIT_TEST_MODE,
)
from prefect.states import State
from prefect.task_runners import BaseTaskRunner, ConcurrentTaskRunner
from prefect.utilities.annotations import NotSet
from prefect.utilities.asyncutils import is_async_fn, sync_compatible
from prefect.utilities.callables import (
    get_call_parameters,
    parameter_schema,
    parameters_to_args_kwargs,
    raise_for_reserved_arguments,
)
from prefect.utilities.collections import listrepr
from prefect.utilities.hashing import file_hash
from prefect.utilities.importtools import import_object
from prefect.utilities.visualization import (
    FlowVisualizationError,
    GraphvizExecutableNotFoundError,
    GraphvizImportError,
    TaskVizTracker,
    VisualizationUnsupportedError,
    build_task_dependencies,
    get_task_viz_tracker,
    track_viz_task,
    visualize_task_dependencies,
)

T = TypeVar("T")  # Generic type var for capturing the inner return type of async funcs
R = TypeVar("R")  # The return type of the user's function
P = ParamSpec("P")  # The parameters of the flow
F = TypeVar("F", bound="Flow")  # The type of the flow

logger = get_logger("flows")

if TYPE_CHECKING:
    from prefect.deployments.runner import FlexibleScheduleList, RunnerDeployment


@PrefectObjectRegistry.register_instances
class Flow(Generic[P, R]):
    """
    A Prefect workflow definition.

    !!! note
        We recommend using the [`@flow` decorator][prefect.flows.flow] for most use-cases.

    Wraps a function with an entrypoint to the Prefect engine. To preserve the input
    and output types, we use the generic type variables `P` and `R` for "Parameters" and
    "Returns" respectively.

    Args:
        fn: The function defining the workflow.
        name: An optional name for the flow; if not provided, the name will be inferred
            from the given function.
        version: An optional version string for the flow; if not provided, we will
            attempt to create a version string as a hash of the file containing the
            wrapped function; if the file cannot be located, the version will be null.
        flow_run_name: An optional name to distinguish runs of this flow; this name can
            be provided as a string template with the flow's parameters as variables,
            or a function that returns a string.
        task_runner: An optional task runner to use for task execution within the flow;
            if not provided, a `ConcurrentTaskRunner` will be used.
        description: An optional string description for the flow; if not provided, the
            description will be pulled from the docstring for the decorated function.
        timeout_seconds: An optional number of seconds indicating a maximum runtime for
            the flow. If the flow exceeds this runtime, it will be marked as failed.
            Flow execution may continue until the next task is called.
        validate_parameters: By default, parameters passed to flows are validated by
            Pydantic. This will check that input values conform to the annotated types
            on the function. Where possible, values will be coerced into the correct
            type; for example, if a parameter is defined as `x: int` and "5" is passed,
            it will be resolved to `5`. If set to `False`, no validation will be
            performed on flow parameters.
        retries: An optional number of times to retry on flow run failure.
        retry_delay_seconds: An optional number of seconds to wait before retrying the
            flow after failure. This is only applicable if `retries` is nonzero.
        persist_result: An optional toggle indicating whether the result of this flow
            should be persisted to result storage. Defaults to `None`, which indicates
            that Prefect should choose whether the result should be persisted depending on
            the features being used.
        result_storage: An optional block to use to persist the result of this flow.
            This value will be used as the default for any tasks in this flow.
            If not provided, the local file system will be used unless called as
            a subflow, at which point the default will be loaded from the parent flow.
        result_serializer: An optional serializer to use to serialize the result of this
            flow for persistence. This value will be used as the default for any tasks
            in this flow. If not provided, the value of `PREFECT_RESULTS_DEFAULT_SERIALIZER`
            will be used unless called as a subflow, at which point the default will be
            loaded from the parent flow.
        on_failure: An optional list of callables to run when the flow enters a failed state.
        on_completion: An optional list of callables to run when the flow enters a completed state.
        on_cancellation: An optional list of callables to run when the flow enters a cancelling state.
        on_crashed: An optional list of callables to run when the flow enters a crashed state.
        on_running: An optional list of callables to run when the flow enters a running state.
    """

    # NOTE: These parameters (types, defaults, and docstrings) should be duplicated
    #       exactly in the @flow decorator
    def __init__(
        self,
        fn: Callable[P, R],
        name: Optional[str] = None,
        version: Optional[str] = None,
        flow_run_name: Optional[Union[Callable[[], str], str]] = None,
        retries: Optional[int] = None,
        retry_delay_seconds: Optional[Union[int, float]] = None,
        task_runner: Union[Type[BaseTaskRunner], BaseTaskRunner] = ConcurrentTaskRunner,
        description: str = None,
        timeout_seconds: Union[int, float] = None,
        validate_parameters: bool = True,
        persist_result: Optional[bool] = None,
        result_storage: Optional[ResultStorage] = None,
        result_serializer: Optional[ResultSerializer] = None,
        cache_result_in_memory: bool = True,
        log_prints: Optional[bool] = None,
        on_completion: Optional[
            List[Callable[[FlowSchema, FlowRun, State], None]]
        ] = None,
        on_failure: Optional[List[Callable[[FlowSchema, FlowRun, State], None]]] = None,
        on_cancellation: Optional[
            List[Callable[[FlowSchema, FlowRun, State], None]]
        ] = None,
        on_crashed: Optional[List[Callable[[FlowSchema, FlowRun, State], None]]] = None,
        on_running: Optional[List[Callable[[FlowSchema, FlowRun, State], None]]] = None,
    ):
        if name is not None and not isinstance(name, str):
            raise TypeError(
                "Expected string for flow parameter 'name'; got {} instead. {}".format(
                    type(name).__name__,
                    (
                        "Perhaps you meant to call it? e.g."
                        " '@flow(name=get_flow_run_name())'"
                        if callable(name)
                        else ""
                    ),
                )
            )

        # Validate if hook passed is list and contains callables
        hook_categories = [
            on_completion,
            on_failure,
            on_cancellation,
            on_crashed,
            on_running,
        ]
        hook_names = [
            "on_completion",
            "on_failure",
            "on_cancellation",
            "on_crashed",
            "on_running",
        ]
        for hooks, hook_name in zip(hook_categories, hook_names):
            if hooks is not None:
                if not hooks:
                    raise ValueError(f"Empty list passed for '{hook_name}'")
                try:
                    hooks = list(hooks)
                except TypeError:
                    raise TypeError(
                        f"Expected iterable for '{hook_name}'; got"
                        f" {type(hooks).__name__} instead. Please provide a list of"
                        f" hooks to '{hook_name}':\n\n"
                        f"@flow({hook_name}=[hook1, hook2])\ndef"
                        " my_flow():\n\tpass"
                    )

                for hook in hooks:
                    if not callable(hook):
                        raise TypeError(
                            f"Expected callables in '{hook_name}'; got"
                            f" {type(hook).__name__} instead. Please provide a list of"
                            f" hooks to '{hook_name}':\n\n"
                            f"@flow({hook_name}=[hook1, hook2])\ndef"
                            " my_flow():\n\tpass"
                        )

        if not callable(fn):
            raise TypeError("'fn' must be callable")

        # Validate name if given
        if name:
            raise_on_name_with_banned_characters(name)

        self.name = name or fn.__name__.replace("_", "-")

        if flow_run_name is not None:
            if not isinstance(flow_run_name, str) and not callable(flow_run_name):
                raise TypeError(
                    "Expected string or callable for 'flow_run_name'; got"
                    f" {type(flow_run_name).__name__} instead."
                )
        self.flow_run_name = flow_run_name

        task_runner = task_runner or ConcurrentTaskRunner()
        self.task_runner = (
            task_runner() if isinstance(task_runner, type) else task_runner
        )

        self.log_prints = log_prints

        self.description = description or inspect.getdoc(fn)
        update_wrapper(self, fn)
        self.fn = fn
        self.isasync = is_async_fn(self.fn)

        raise_for_reserved_arguments(self.fn, ["return_state", "wait_for"])

        # Version defaults to a hash of the function's file
        flow_file = inspect.getsourcefile(self.fn)
        if not version:
            try:
                version = file_hash(flow_file)
            except (FileNotFoundError, TypeError, OSError):
                pass  # `getsourcefile` can return null values and "<stdin>" for objects in repls
        self.version = version

        self.timeout_seconds = float(timeout_seconds) if timeout_seconds else None

        # FlowRunPolicy settings
        # TODO: We can instantiate a `FlowRunPolicy` and add Pydantic bound checks to
        #       validate that the user passes positive numbers here
        self.retries = (
            retries if retries is not None else PREFECT_FLOW_DEFAULT_RETRIES.value()
        )

        self.retry_delay_seconds = (
            retry_delay_seconds
            if retry_delay_seconds is not None
            else PREFECT_FLOW_DEFAULT_RETRY_DELAY_SECONDS.value()
        )

        self.parameters = parameter_schema(self.fn)
        self.should_validate_parameters = validate_parameters

        if self.should_validate_parameters:
            # Try to create the validated function now so that incompatibility can be
            # raised at declaration time rather than at runtime
            # We cannot, however, store the validated function on the flow because it
            # is not picklable in some environments
            try:
                ValidatedFunction(self.fn, config={"arbitrary_types_allowed": True})
            except pydantic.ConfigError as exc:
                raise ValueError(
                    "Flow function is not compatible with `validate_parameters`. "
                    "Disable validation or change the argument names."
                ) from exc

        self.persist_result = persist_result
        self.result_storage = result_storage
        self.result_serializer = result_serializer
        self.cache_result_in_memory = cache_result_in_memory

        # Check for collision in the registry
        registry = PrefectObjectRegistry.get()

        if registry and any(
            other
            for other in registry.get_instances(Flow)
            if other.name == self.name and id(other.fn) != id(self.fn)
        ):
            file = inspect.getsourcefile(self.fn)
            line_number = inspect.getsourcelines(self.fn)[1]
            warnings.warn(
                f"A flow named {self.name!r} and defined at '{file}:{line_number}' "
                "conflicts with another flow. Consider specifying a unique `name` "
                "parameter in the flow definition:\n\n "
                "`@flow(name='my_unique_name', ...)`"
            )
        self.on_completion = on_completion
        self.on_failure = on_failure
        self.on_cancellation = on_cancellation
        self.on_crashed = on_crashed
        self.on_running = on_running

        # Used for flows loaded from remote storage
        self._storage: Optional[RunnerStorage] = None
        self._entrypoint: Optional[str] = None

        module = fn.__module__
        if module in ("__main__", "__prefect_loader__"):
            module_name = inspect.getfile(fn)
            module = module_name if module_name != "__main__" else module

        self._entrypoint = f"{module}:{fn.__name__}"

    def with_options(
        self,
        *,
        name: str = None,
        version: str = None,
        retries: Optional[int] = None,
        retry_delay_seconds: Optional[Union[int, float]] = None,
        description: str = None,
        flow_run_name: Optional[Union[Callable[[], str], str]] = None,
        task_runner: Union[Type[BaseTaskRunner], BaseTaskRunner] = None,
        timeout_seconds: Union[int, float] = None,
        validate_parameters: bool = None,
        persist_result: Optional[bool] = NotSet,
        result_storage: Optional[ResultStorage] = NotSet,
        result_serializer: Optional[ResultSerializer] = NotSet,
        cache_result_in_memory: bool = None,
        log_prints: Optional[bool] = NotSet,
        on_completion: Optional[
            List[Callable[[FlowSchema, FlowRun, State], None]]
        ] = None,
        on_failure: Optional[List[Callable[[FlowSchema, FlowRun, State], None]]] = None,
        on_cancellation: Optional[
            List[Callable[[FlowSchema, FlowRun, State], None]]
        ] = None,
        on_crashed: Optional[List[Callable[[FlowSchema, FlowRun, State], None]]] = None,
        on_running: Optional[List[Callable[[FlowSchema, FlowRun, State], None]]] = None,
    ) -> Self:
        """
        Create a new flow from the current object, updating provided options.

        Args:
            name: A new name for the flow.
            version: A new version for the flow.
            description: A new description for the flow.
            flow_run_name: An optional name to distinguish runs of this flow; this name
                can be provided as a string template with the flow's parameters as variables,
                or a function that returns a string.
            task_runner: A new task runner for the flow.
            timeout_seconds: A new number of seconds to fail the flow after if still
                running.
            validate_parameters: A new value indicating if flow calls should validate
                given parameters.
            retries: A new number of times to retry on flow run failure.
            retry_delay_seconds: A new number of seconds to wait before retrying the
                flow after failure. This is only applicable if `retries` is nonzero.
            persist_result: A new option for enabling or disabling result persistence.
            result_storage: A new storage type to use for results.
            result_serializer: A new serializer to use for results.
            cache_result_in_memory: A new value indicating if the flow's result should
                be cached in memory.
            on_failure: A new list of callables to run when the flow enters a failed state.
            on_completion: A new list of callables to run when the flow enters a completed state.
            on_cancellation: A new list of callables to run when the flow enters a cancelling state.
            on_crashed: A new list of callables to run when the flow enters a crashed state.
            on_running: A new list of callables to run when the flow enters a running state.

        Returns:
            A new `Flow` instance.

        Examples:

            Create a new flow from an existing flow and update the name:

            >>> @flow(name="My flow")
            >>> def my_flow():
            >>>     return 1
            >>>
            >>> new_flow = my_flow.with_options(name="My new flow")

            Create a new flow from an existing flow, update the task runner, and call
            it without an intermediate variable:

            >>> from prefect.task_runners import SequentialTaskRunner
            >>>
            >>> @flow
            >>> def my_flow(x, y):
            >>>     return x + y
            >>>
            >>> state = my_flow.with_options(task_runner=SequentialTaskRunner)(1, 3)
            >>> assert state.result() == 4

        """
        new_flow = Flow(
            fn=self.fn,
            name=name or self.name,
            description=description or self.description,
            flow_run_name=flow_run_name or self.flow_run_name,
            version=version or self.version,
            task_runner=task_runner or self.task_runner,
            retries=retries if retries is not None else self.retries,
            retry_delay_seconds=(
                retry_delay_seconds
                if retry_delay_seconds is not None
                else self.retry_delay_seconds
            ),
            timeout_seconds=(
                timeout_seconds if timeout_seconds is not None else self.timeout_seconds
            ),
            validate_parameters=(
                validate_parameters
                if validate_parameters is not None
                else self.should_validate_parameters
            ),
            persist_result=(
                persist_result if persist_result is not NotSet else self.persist_result
            ),
            result_storage=(
                result_storage if result_storage is not NotSet else self.result_storage
            ),
            result_serializer=(
                result_serializer
                if result_serializer is not NotSet
                else self.result_serializer
            ),
            cache_result_in_memory=(
                cache_result_in_memory
                if cache_result_in_memory is not None
                else self.cache_result_in_memory
            ),
            log_prints=log_prints if log_prints is not NotSet else self.log_prints,
            on_completion=on_completion or self.on_completion,
            on_failure=on_failure or self.on_failure,
            on_cancellation=on_cancellation or self.on_cancellation,
            on_crashed=on_crashed or self.on_crashed,
            on_running=on_running or self.on_running,
        )
        new_flow._storage = self._storage
        new_flow._entrypoint = self._entrypoint
        return new_flow

    def validate_parameters(self, parameters: Dict[str, Any]) -> Dict[str, Any]:
        """
        Validate parameters for compatibility with the flow by attempting to cast the inputs to the
        associated types specified by the function's type annotations.

        Returns:
            A new dict of parameters that have been cast to the appropriate types

        Raises:
            ParameterTypeError: if the provided parameters are not valid
        """
        args, kwargs = parameters_to_args_kwargs(self.fn, parameters)

        if HAS_PYDANTIC_V2:
            has_v1_models = any(isinstance(o, V1BaseModel) for o in args) or any(
                isinstance(o, V1BaseModel) for o in kwargs.values()
            )
            has_v2_types = any(is_v2_type(o) for o in args) or any(
                is_v2_type(o) for o in kwargs.values()
            )

            if has_v1_models and has_v2_types:
                raise ParameterTypeError(
                    "Cannot mix Pydantic v1 and v2 types as arguments to a flow."
                )

            if has_v1_models:
                validated_fn = V1ValidatedFunction(
                    self.fn, config={"arbitrary_types_allowed": True}
                )
            else:
                validated_fn = V2ValidatedFunction(
                    self.fn, config={"arbitrary_types_allowed": True}
                )

        else:
            validated_fn = ValidatedFunction(
                self.fn, config={"arbitrary_types_allowed": True}
            )

        try:
            model = validated_fn.init_model_instance(*args, **kwargs)
        except pydantic.ValidationError as exc:
            # We capture the pydantic exception and raise our own because the pydantic
            # exception is not picklable when using a cythonized pydantic installation
            raise ParameterTypeError.from_validation_error(exc) from None
        except V2ValidationError as exc:
            # We capture the pydantic exception and raise our own because the pydantic
            # exception is not picklable when using a cythonized pydantic installation
            raise ParameterTypeError.from_validation_error(exc) from None

        # Get the updated parameter dict with cast values from the model
        cast_parameters = {
            k: v
            for k, v in model._iter()
            if k in model.__fields_set__ or model.__fields__[k].default_factory
        }
        return cast_parameters

    def serialize_parameters(self, parameters: Dict[str, Any]) -> Dict[str, Any]:
        """
        Convert parameters to a serializable form.

        Uses FastAPI's `jsonable_encoder` to convert to JSON compatible objects without
        converting everything directly to a string. This maintains basic types like
        integers during API roundtrips.
        """
        serialized_parameters = {}
        for key, value in parameters.items():
            try:
                serialized_parameters[key] = jsonable_encoder(value)
            except (TypeError, ValueError):
                logger.debug(
                    f"Parameter {key!r} for flow {self.name!r} is of unserializable "
                    f"type {type(value).__name__!r} and will not be stored "
                    "in the backend."
                )
                serialized_parameters[key] = f"<{type(value).__name__}>"
        return serialized_parameters

    @sync_compatible
    @deprecated_parameter(
        "schedule",
        start_date="Mar 2024",
        when=lambda p: p is not None,
        help="Use `schedules` instead.",
    )
    @deprecated_parameter(
        "is_schedule_active",
        start_date="Mar 2024",
        when=lambda p: p is not None,
        help="Use `paused` instead.",
    )
    async def to_deployment(
        self,
        name: str,
        interval: Optional[
            Union[
                Iterable[Union[int, float, datetime.timedelta]],
                int,
                float,
                datetime.timedelta,
            ]
        ] = None,
        cron: Optional[Union[Iterable[str], str]] = None,
        rrule: Optional[Union[Iterable[str], str]] = None,
        paused: Optional[bool] = None,
        schedules: Optional[List["FlexibleScheduleList"]] = None,
        schedule: Optional[SCHEDULE_TYPES] = None,
        is_schedule_active: Optional[bool] = None,
        parameters: Optional[dict] = None,
        triggers: Optional[List[Union[DeploymentTriggerTypes, TriggerTypes]]] = None,
        description: Optional[str] = None,
        tags: Optional[List[str]] = None,
        version: Optional[str] = None,
        enforce_parameter_schema: bool = False,
        work_pool_name: Optional[str] = None,
        work_queue_name: Optional[str] = None,
        job_variables: Optional[Dict[str, Any]] = None,
        entrypoint_type: EntrypointType = EntrypointType.FILE_PATH,
    ) -> "RunnerDeployment":
        """
        Creates a runner deployment object for this flow.

        Args:
            name: The name to give the created deployment.
            interval: An interval on which to execute the new deployment. Accepts either a number
                or a timedelta object. If a number is given, it will be interpreted as seconds.
            cron: A cron schedule of when to execute runs of this deployment.
            rrule: An rrule schedule of when to execute runs of this deployment.
            paused: Whether or not to set this deployment as paused.
            schedules: A list of schedule objects defining when to execute runs of this deployment.
                Used to define multiple schedules or additional scheduling options such as `timezone`.
            schedule: A schedule object defining when to execute runs of this deployment.
            is_schedule_active: Whether or not to set the schedule for this deployment as active. If
                not provided when creating a deployment, the schedule will be set as active. If not
                provided when updating a deployment, the schedule's activation will not be changed.
            parameters: A dictionary of default parameter values to pass to runs of this deployment.
            triggers: A list of triggers that will kick off runs of this deployment.
            description: A description for the created deployment. Defaults to the flow's
                description if not provided.
            tags: A list of tags to associate with the created deployment for organizational
                purposes.
            version: A version for the created deployment. Defaults to the flow's version.
            enforce_parameter_schema: Whether or not the Prefect API should enforce the
                parameter schema for the created deployment.
            work_pool_name: The name of the work pool to use for this deployment.
            work_queue_name: The name of the work queue to use for this deployment's scheduled runs.
                If not provided the default work queue for the work pool will be used.
            job_variables: Settings used to override the values specified default base job template
                of the chosen work pool. Refer to the base job template of the chosen work pool for
            entrypoint_type: Type of entrypoint to use for the deployment. When using a module path
                entrypoint, ensure that the module will be importable in the execution environment.

        Examples:
            Prepare two deployments and serve them:

            ```python
            from prefect import flow, serve

            @flow
            def my_flow(name):
                print(f"hello {name}")

            @flow
            def my_other_flow(name):
                print(f"goodbye {name}")

            if __name__ == "__main__":
                hello_deploy = my_flow.to_deployment("hello", tags=["dev"])
                bye_deploy = my_other_flow.to_deployment("goodbye", tags=["dev"])
                serve(hello_deploy, bye_deploy)
            ```
        """
        from prefect.deployments.runner import RunnerDeployment

        if not name.endswith(".py"):
            raise_on_name_with_banned_characters(name)
        if self._storage and self._entrypoint:
            return await RunnerDeployment.from_storage(
                storage=self._storage,
                entrypoint=self._entrypoint,
                name=name,
                interval=interval,
                cron=cron,
                rrule=rrule,
                paused=paused,
                schedules=schedules,
                schedule=schedule,
                is_schedule_active=is_schedule_active,
                tags=tags,
                triggers=triggers,
                parameters=parameters or {},
                description=description,
                version=version,
                enforce_parameter_schema=enforce_parameter_schema,
                work_pool_name=work_pool_name,
                work_queue_name=work_queue_name,
                job_variables=job_variables,
            )
        else:
            return RunnerDeployment.from_flow(
                self,
                name=name,
                interval=interval,
                cron=cron,
                rrule=rrule,
                paused=paused,
                schedules=schedules,
                schedule=schedule,
                is_schedule_active=is_schedule_active,
                tags=tags,
                triggers=triggers,
                parameters=parameters or {},
                description=description,
                version=version,
                enforce_parameter_schema=enforce_parameter_schema,
                work_pool_name=work_pool_name,
                work_queue_name=work_queue_name,
                job_variables=job_variables,
                entrypoint_type=entrypoint_type,
            )

    @sync_compatible
    async def serve(
        self,
        name: Optional[str] = None,
        interval: Optional[
            Union[
                Iterable[Union[int, float, datetime.timedelta]],
                int,
                float,
                datetime.timedelta,
            ]
        ] = None,
        cron: Optional[Union[Iterable[str], str]] = None,
        rrule: Optional[Union[Iterable[str], str]] = None,
        paused: Optional[bool] = None,
        schedules: Optional[List["FlexibleScheduleList"]] = None,
        schedule: Optional[SCHEDULE_TYPES] = None,
        is_schedule_active: Optional[bool] = None,
        triggers: Optional[List[Union[DeploymentTriggerTypes, TriggerTypes]]] = None,
        parameters: Optional[dict] = None,
        description: Optional[str] = None,
        tags: Optional[List[str]] = None,
        version: Optional[str] = None,
        enforce_parameter_schema: bool = False,
        pause_on_shutdown: bool = True,
        print_starting_message: bool = True,
        limit: Optional[int] = None,
        webserver: bool = False,
        entrypoint_type: EntrypointType = EntrypointType.FILE_PATH,
    ):
        """
        Creates a deployment for this flow and starts a runner to monitor for scheduled work.

        Args:
            name: The name to give the created deployment. Defaults to the name of the flow.
            interval: An interval on which to execute the deployment. Accepts a number or a
                timedelta object to create a single schedule. If a number is given, it will be
                interpreted as seconds. Also accepts an iterable of numbers or timedelta to create
                multiple schedules.
            cron: A cron schedule string of when to execute runs of this deployment.
                Also accepts an iterable of cron schedule strings to create multiple schedules.
            rrule: An rrule schedule string of when to execute runs of this deployment.
                Also accepts an iterable of rrule schedule strings to create multiple schedules.
            triggers: A list of triggers that will kick off runs of this deployment.
            paused: Whether or not to set this deployment as paused.
            schedules: A list of schedule objects defining when to execute runs of this deployment.
                Used to define multiple schedules or additional scheduling options like `timezone`.
            schedule: A schedule object defining when to execute runs of this deployment. Used to
                define additional scheduling options such as `timezone`.
            is_schedule_active: Whether or not to set the schedule for this deployment as active. If
                not provided when creating a deployment, the schedule will be set as active. If not
                provided when updating a deployment, the schedule's activation will not be changed.
            parameters: A dictionary of default parameter values to pass to runs of this deployment.
            description: A description for the created deployment. Defaults to the flow's
                description if not provided.
            tags: A list of tags to associate with the created deployment for organizational
                purposes.
            version: A version for the created deployment. Defaults to the flow's version.
            enforce_parameter_schema: Whether or not the Prefect API should enforce the
                parameter schema for the created deployment.
            pause_on_shutdown: If True, provided schedule will be paused when the serve function is stopped.
                If False, the schedules will continue running.
            print_starting_message: Whether or not to print the starting message when flow is served.
            limit: The maximum number of runs that can be executed concurrently.
            webserver: Whether or not to start a monitoring webserver for this flow.
            entrypoint_type: Type of entrypoint to use for the deployment. When using a module path
                entrypoint, ensure that the module will be importable in the execution environment.

        Examples:
            Serve a flow:

            ```python
            from prefect import flow

            @flow
            def my_flow(name):
                print(f"hello {name}")

            if __name__ == "__main__":
                my_flow.serve("example-deployment")
            ```

            Serve a flow and run it every hour:

            ```python
            from prefect import flow

            @flow
            def my_flow(name):
                print(f"hello {name}")

            if __name__ == "__main__":
                my_flow.serve("example-deployment", interval=3600)
            ```
        """
        from prefect.runner import Runner

        if not name:
            name = self.name
        else:
            # Handling for my_flow.serve(__file__)
            # Will set name to name of file where my_flow.serve() without the extension
            # Non filepath strings will pass through unchanged
            name = Path(name).stem

        runner = Runner(name=name, pause_on_shutdown=pause_on_shutdown, limit=limit)
        deployment_id = await runner.add_flow(
            self,
            name=name,
            triggers=triggers,
            interval=interval,
            cron=cron,
            rrule=rrule,
            paused=paused,
            schedules=schedules,
            schedule=schedule,
            is_schedule_active=is_schedule_active,
            parameters=parameters,
            description=description,
            tags=tags,
            version=version,
            enforce_parameter_schema=enforce_parameter_schema,
            entrypoint_type=entrypoint_type,
        )
        if print_starting_message:
            help_message = (
                f"[green]Your flow {self.name!r} is being served and polling for"
                " scheduled runs!\n[/]\nTo trigger a run for this flow, use the"
                " following command:\n[blue]\n\t$ prefect deployment run"
                f" '{self.name}/{name}'\n[/]"
            )
            if PREFECT_UI_URL:
                help_message += (
                    "\nYou can also run your flow via the Prefect UI:"
                    f" [blue]{PREFECT_UI_URL.value()}/deployments/deployment/{deployment_id}[/]\n"
                )

            console = Console()
            console.print(help_message, soft_wrap=True)
        await runner.start(webserver=webserver)

    @classmethod
    @sync_compatible
    async def from_source(
        cls: Type[F],
        source: Union[str, RunnerStorage, ReadableDeploymentStorage],
        entrypoint: str,
    ) -> F:
        """
        Loads a flow from a remote source.

        Args:
            source: Either a URL to a git repository or a storage object.
            entrypoint:  The path to a file containing a flow and the name of the flow function in
                the format `./path/to/file.py:flow_func_name`.

        Returns:
            A new `Flow` instance.

        Examples:
            Load a flow from a public git repository:


            ```python
            from prefect import flow
            from prefect.runner.storage import GitRepository
            from prefect.blocks.system import Secret

            my_flow = flow.from_source(
                source="https://github.com/org/repo.git",
                entrypoint="flows.py:my_flow",
            )

            my_flow()
            ```

            Load a flow from a private git repository using an access token stored in a `Secret` block:

            ```python
            from prefect import flow
            from prefect.runner.storage import GitRepository
            from prefect.blocks.system import Secret

            my_flow = flow.from_source(
                source=GitRepository(
                    url="https://github.com/org/repo.git",
                    credentials={"access_token": Secret.load("github-access-token")}
                ),
                entrypoint="flows.py:my_flow",
            )

            my_flow()
            ```
        """
        if isinstance(source, str):
            storage = create_storage_from_url(source)
        elif isinstance(source, RunnerStorage):
            storage = source
        elif hasattr(source, "get_directory"):
            storage = BlockStorageAdapter(source)
        else:
            raise TypeError(
                f"Unsupported source type {type(source).__name__!r}. Please provide a"
                " URL to remote storage or a storage object."
            )
        with tempfile.TemporaryDirectory() as tmpdir:
            storage.set_base_path(Path(tmpdir))
            await storage.pull_code()

            full_entrypoint = str(storage.destination / entrypoint)
            flow: "Flow" = await from_async.wait_for_call_in_new_thread(
                create_call(load_flow_from_entrypoint, full_entrypoint)
            )
            flow._storage = storage
            flow._entrypoint = entrypoint

        return flow

    @sync_compatible
    async def deploy(
        self,
        name: str,
        work_pool_name: Optional[str] = None,
        image: Optional[Union[str, DeploymentImage]] = None,
        build: bool = True,
        push: bool = True,
        work_queue_name: Optional[str] = None,
        job_variables: Optional[dict] = None,
        interval: Optional[Union[int, float, datetime.timedelta]] = None,
        cron: Optional[str] = None,
        rrule: Optional[str] = None,
        paused: Optional[bool] = None,
        schedules: Optional[List[MinimalDeploymentSchedule]] = None,
        schedule: Optional[SCHEDULE_TYPES] = None,
        is_schedule_active: Optional[bool] = None,
        triggers: Optional[List[Union[DeploymentTriggerTypes, TriggerTypes]]] = None,
        parameters: Optional[dict] = None,
        description: Optional[str] = None,
        tags: Optional[List[str]] = None,
        version: Optional[str] = None,
        enforce_parameter_schema: bool = False,
        entrypoint_type: EntrypointType = EntrypointType.FILE_PATH,
        print_next_steps: bool = True,
        ignore_warnings: bool = False,
    ) -> UUID:
        """
        Deploys a flow to run on dynamic infrastructure via a work pool.

        By default, calling this method will build a Docker image for the flow, push it to a registry,
        and create a deployment via the Prefect API that will run the flow on the given schedule.

        If you want to use an existing image, you can pass `build=False` to skip building and pushing
        an image.

        Args:
            name: The name to give the created deployment.
            work_pool_name: The name of the work pool to use for this deployment. Defaults to
                the value of `PREFECT_DEFAULT_WORK_POOL_NAME`.
            image: The name of the Docker image to build, including the registry and
                repository. Pass a DeploymentImage instance to customize the Dockerfile used
                and build arguments.
            build: Whether or not to build a new image for the flow. If False, the provided
                image will be used as-is and pulled at runtime.
            push: Whether or not to skip pushing the built image to a registry.
            work_queue_name: The name of the work queue to use for this deployment's scheduled runs.
                If not provided the default work queue for the work pool will be used.
            job_variables: Settings used to override the values specified default base job template
                of the chosen work pool. Refer to the base job template of the chosen work pool for
                available settings.
            interval: An interval on which to execute the deployment. Accepts a number or a
                timedelta object to create a single schedule. If a number is given, it will be
                interpreted as seconds. Also accepts an iterable of numbers or timedelta to create
                multiple schedules.
            cron: A cron schedule string of when to execute runs of this deployment.
                Also accepts an iterable of cron schedule strings to create multiple schedules.
            rrule: An rrule schedule string of when to execute runs of this deployment.
                Also accepts an iterable of rrule schedule strings to create multiple schedules.
            triggers: A list of triggers that will kick off runs of this deployment.
            paused: Whether or not to set this deployment as paused.
            schedules: A list of schedule objects defining when to execute runs of this deployment.
                Used to define multiple schedules or additional scheduling options like `timezone`.
            schedule: A schedule object defining when to execute runs of this deployment. Used to
                define additional scheduling options like `timezone`.
            is_schedule_active: Whether or not to set the schedule for this deployment as active. If
                not provided when creating a deployment, the schedule will be set as active. If not
                provided when updating a deployment, the schedule's activation will not be changed.
            parameters: A dictionary of default parameter values to pass to runs of this deployment.
            description: A description for the created deployment. Defaults to the flow's
                description if not provided.
            tags: A list of tags to associate with the created deployment for organizational
                purposes.
            version: A version for the created deployment. Defaults to the flow's version.
            enforce_parameter_schema: Whether or not the Prefect API should enforce the
                parameter schema for the created deployment.
            entrypoint_type: Type of entrypoint to use for the deployment. When using a module path
                entrypoint, ensure that the module will be importable in the execution environment.
            print_next_steps_message: Whether or not to print a message with next steps
                after deploying the deployments.
            ignore_warnings: Whether or not to ignore warnings about the work pool type.

        Returns:
            The ID of the created/updated deployment.

        Examples:
            Deploy a local flow to a work pool:

            ```python
            from prefect import flow

            @flow
            def my_flow(name):
                print(f"hello {name}")

            if __name__ == "__main__":
                my_flow.deploy(
                    "example-deployment",
                    work_pool_name="my-work-pool",
                    image="my-repository/my-image:dev",
                )
            ```

            Deploy a remotely stored flow to a work pool:

            ```python
            from prefect import flow

            if __name__ == "__main__":
                flow.from_source(
                    source="https://github.com/org/repo.git",
                    entrypoint="flows.py:my_flow",
                ).deploy(
                    "example-deployment",
                    work_pool_name="my-work-pool",
                    image="my-repository/my-image:dev",
                )
            ```
        """
        work_pool_name = work_pool_name or PREFECT_DEFAULT_WORK_POOL_NAME.value()

        try:
            async with get_client() as client:
                work_pool = await client.read_work_pool(work_pool_name)
        except ObjectNotFound as exc:
            raise ValueError(
                f"Could not find work pool {work_pool_name!r}. Please create it before"
                " deploying this flow."
            ) from exc

        deployment = await self.to_deployment(
            name=name,
            interval=interval,
            cron=cron,
            rrule=rrule,
            schedules=schedules,
            paused=paused,
            schedule=schedule,
            is_schedule_active=is_schedule_active,
            triggers=triggers,
            parameters=parameters,
            description=description,
            tags=tags,
            version=version,
            enforce_parameter_schema=enforce_parameter_schema,
            work_queue_name=work_queue_name,
            job_variables=job_variables,
            entrypoint_type=entrypoint_type,
        )

        deployment_ids = await deploy(
            deployment,
            work_pool_name=work_pool_name,
            image=image,
            build=build,
            push=push,
            print_next_steps_message=False,
            ignore_warnings=ignore_warnings,
        )

        if print_next_steps:
            console = Console()
            if not work_pool.is_push_pool and not work_pool.is_managed_pool:
                console.print(
                    "\nTo execute flow runs from this deployment, start a worker in a"
                    " separate terminal that pulls work from the"
                    f" {work_pool_name!r} work pool:"
                )
                console.print(
                    f"\n\t$ prefect worker start --pool {work_pool_name!r}",
                    style="blue",
                )
            console.print(
                "\nTo schedule a run for this deployment, use the following command:"
            )
            console.print(
                f"\n\t$ prefect deployment run '{self.name}/{name}'\n",
                style="blue",
            )
            if PREFECT_UI_URL:
                message = (
                    "\nYou can also run your flow via the Prefect UI:"
                    f" [blue]{PREFECT_UI_URL.value()}/deployments/deployment/{deployment_ids[0]}[/]\n"
                )
                console.print(message, soft_wrap=True)

        return deployment_ids[0]

    @overload
    def __call__(self: "Flow[P, NoReturn]", *args: P.args, **kwargs: P.kwargs) -> None:
        # `NoReturn` matches if a type can't be inferred for the function which stops a
        # sync function from matching the `Coroutine` overload
        ...

    @overload
    def __call__(
        self: "Flow[P, Coroutine[Any, Any, T]]", *args: P.args, **kwargs: P.kwargs
    ) -> Awaitable[T]:
        ...

    @overload
    def __call__(
        self: "Flow[P, T]",
        *args: P.args,
        **kwargs: P.kwargs,
    ) -> T:
        ...

    @overload
    def __call__(
        self: "Flow[P, T]",
        *args: P.args,
        return_state: Literal[True],
        **kwargs: P.kwargs,
    ) -> State[T]:
        ...

    def __call__(
        self,
        *args: "P.args",
        return_state: bool = False,
        wait_for: Optional[Iterable[PrefectFuture]] = None,
        **kwargs: "P.kwargs",
    ):
        """
        Run the flow and return its result.


        Flow parameter values must be serializable by Pydantic.

        If writing an async flow, this call must be awaited.

        This will create a new flow run in the API.

        Args:
            *args: Arguments to run the flow with.
            return_state: Return a Prefect State containing the result of the
                flow run.
            wait_for: Upstream task futures to wait for before starting the flow if called as a subflow
            **kwargs: Keyword arguments to run the flow with.

        Returns:
            If `return_state` is False, returns the result of the flow run.
            If `return_state` is True, returns the result of the flow run
                wrapped in a Prefect State which provides error handling.

        Examples:

            Define a flow

            >>> @flow
            >>> def my_flow(name):
            >>>     print(f"hello {name}")
            >>>     return f"goodbye {name}"

            Run a flow

            >>> my_flow("marvin")
            hello marvin
            "goodbye marvin"

            Run a flow with additional tags

            >>> from prefect import tags
            >>> with tags("db", "blue"):
            >>>     my_flow("foo")
        """
        from prefect.engine import enter_flow_run_engine_from_flow_call

        # Convert the call args/kwargs to a parameter dict
        parameters = get_call_parameters(self.fn, args, kwargs)

        return_type = "state" if return_state else "result"

        task_viz_tracker = get_task_viz_tracker()
        if task_viz_tracker:
            # this is a subflow, for now return a single task and do not go further
            # we can add support for exploring subflows for tasks in the future.
            return track_viz_task(self.isasync, self.name, parameters)

        if PREFECT_EXPERIMENTAL_ENABLE_NEW_ENGINE.value():
<<<<<<< HEAD
            from prefect.new_flow_engine import run_flow

            return run_flow(
=======
            from prefect.new_flow_engine import run_flow, run_flow_sync

            run_kwargs = dict(
>>>>>>> 2ea0fcb1
                flow=self,
                parameters=parameters,
                wait_for=wait_for,
                return_type=return_type,
            )
<<<<<<< HEAD
=======
            if self.isasync:
                # this returns an awaitable coroutine
                return run_flow(**run_kwargs)
            else:
                return run_flow_sync(**run_kwargs)
>>>>>>> 2ea0fcb1

        return enter_flow_run_engine_from_flow_call(
            self,
            parameters,
            wait_for=wait_for,
            return_type=return_type,
        )

    @overload
    def _run(self: "Flow[P, NoReturn]", *args: P.args, **kwargs: P.kwargs) -> State[T]:
        # `NoReturn` matches if a type can't be inferred for the function which stops a
        # sync function from matching the `Coroutine` overload
        ...

    @overload
    def _run(
        self: "Flow[P, Coroutine[Any, Any, T]]", *args: P.args, **kwargs: P.kwargs
    ) -> Awaitable[T]:
        ...

    @overload
    def _run(self: "Flow[P, T]", *args: P.args, **kwargs: P.kwargs) -> State[T]:
        ...

    def _run(
        self,
        *args: "P.args",
        wait_for: Optional[Iterable[PrefectFuture]] = None,
        **kwargs: "P.kwargs",
    ):
        """
        Run the flow and return its final state.

        Examples:

            Run a flow and get the returned result

            >>> state = my_flow._run("marvin")
            >>> state.result()
           "goodbye marvin"
        """
        from prefect.engine import enter_flow_run_engine_from_flow_call

        # Convert the call args/kwargs to a parameter dict
        parameters = get_call_parameters(self.fn, args, kwargs)

        return enter_flow_run_engine_from_flow_call(
            self,
            parameters,
            wait_for=wait_for,
            return_type="state",
        )

    @sync_compatible
    async def visualize(self, *args, **kwargs):
        """
        Generates a graphviz object representing the current flow. In IPython notebooks,
        it's rendered inline, otherwise in a new window as a PNG.

        Raises:
            - ImportError: If `graphviz` isn't installed.
            - GraphvizExecutableNotFoundError: If the `dot` executable isn't found.
            - FlowVisualizationError: If the flow can't be visualized for any other reason.
        """
        if not PREFECT_UNIT_TEST_MODE:
            warnings.warn(
                "`flow.visualize()` will execute code inside of your flow that is not"
                " decorated with `@task` or `@flow`."
            )

        try:
            with TaskVizTracker() as tracker:
                if self.isasync:
                    await self.fn(*args, **kwargs)
                else:
                    self.fn(*args, **kwargs)

                graph = build_task_dependencies(tracker)

                visualize_task_dependencies(graph, self.name)

        except GraphvizImportError:
            raise
        except GraphvizExecutableNotFoundError:
            raise
        except VisualizationUnsupportedError:
            raise
        except FlowVisualizationError:
            raise
        except Exception as e:
            msg = (
                "It's possible you are trying to visualize a flow that contains "
                "code that directly interacts with the result of a task"
                " inside of the flow. \nTry passing a `viz_return_value` "
                "to the task decorator, e.g. `@task(viz_return_value=[1, 2, 3]).`"
            )

            new_exception = type(e)(str(e) + "\n" + msg)
            # Copy traceback information from the original exception
            new_exception.__traceback__ = e.__traceback__
            raise new_exception


@overload
def flow(__fn: Callable[P, R]) -> Flow[P, R]:
    ...


@overload
def flow(
    *,
    name: Optional[str] = None,
    version: Optional[str] = None,
    flow_run_name: Optional[Union[Callable[[], str], str]] = None,
    retries: Optional[int] = None,
    retry_delay_seconds: Optional[Union[int, float]] = None,
    task_runner: BaseTaskRunner = ConcurrentTaskRunner,
    description: str = None,
    timeout_seconds: Union[int, float] = None,
    validate_parameters: bool = True,
    persist_result: Optional[bool] = None,
    result_storage: Optional[ResultStorage] = None,
    result_serializer: Optional[ResultSerializer] = None,
    cache_result_in_memory: bool = True,
    log_prints: Optional[bool] = None,
    on_completion: Optional[
        List[Callable[[FlowSchema, FlowRun, State], Union[Awaitable[None], None]]]
    ] = None,
    on_failure: Optional[
        List[Callable[[FlowSchema, FlowRun, State], Union[Awaitable[None], None]]]
    ] = None,
    on_cancellation: Optional[
        List[Callable[[FlowSchema, FlowRun, State], None]]
    ] = None,
    on_crashed: Optional[List[Callable[[FlowSchema, FlowRun, State], None]]] = None,
    on_running: Optional[List[Callable[[FlowSchema, FlowRun, State], None]]] = None,
) -> Callable[[Callable[P, R]], Flow[P, R]]:
    ...


def flow(
    __fn=None,
    *,
    name: Optional[str] = None,
    version: Optional[str] = None,
    flow_run_name: Optional[Union[Callable[[], str], str]] = None,
    retries: int = None,
    retry_delay_seconds: Union[int, float] = None,
    task_runner: BaseTaskRunner = ConcurrentTaskRunner,
    description: str = None,
    timeout_seconds: Union[int, float] = None,
    validate_parameters: bool = True,
    persist_result: Optional[bool] = None,
    result_storage: Optional[ResultStorage] = None,
    result_serializer: Optional[ResultSerializer] = None,
    cache_result_in_memory: bool = True,
    log_prints: Optional[bool] = None,
    on_completion: Optional[
        List[Callable[[FlowSchema, FlowRun, State], Union[Awaitable[None], None]]]
    ] = None,
    on_failure: Optional[
        List[Callable[[FlowSchema, FlowRun, State], Union[Awaitable[None], None]]]
    ] = None,
    on_cancellation: Optional[
        List[Callable[[FlowSchema, FlowRun, State], None]]
    ] = None,
    on_crashed: Optional[List[Callable[[FlowSchema, FlowRun, State], None]]] = None,
    on_running: Optional[List[Callable[[FlowSchema, FlowRun, State], None]]] = None,
):
    """
    Decorator to designate a function as a Prefect workflow.

    This decorator may be used for asynchronous or synchronous functions.

    Flow parameters must be serializable by Pydantic.

    Args:
        name: An optional name for the flow; if not provided, the name will be inferred
            from the given function.
        version: An optional version string for the flow; if not provided, we will
            attempt to create a version string as a hash of the file containing the
            wrapped function; if the file cannot be located, the version will be null.
        flow_run_name: An optional name to distinguish runs of this flow; this name can
            be provided as a string template with the flow's parameters as variables,
            or a function that returns a string.
        retries: An optional number of times to retry on flow run failure.
        retry_delay_seconds: An optional number of seconds to wait before retrying the
            flow after failure. This is only applicable if `retries` is nonzero.
        task_runner: An optional task runner to use for task execution within the flow; if
            not provided, a `ConcurrentTaskRunner` will be instantiated.
        description: An optional string description for the flow; if not provided, the
            description will be pulled from the docstring for the decorated function.
        timeout_seconds: An optional number of seconds indicating a maximum runtime for
            the flow. If the flow exceeds this runtime, it will be marked as failed.
            Flow execution may continue until the next task is called.
        validate_parameters: By default, parameters passed to flows are validated by
            Pydantic. This will check that input values conform to the annotated types
            on the function. Where possible, values will be coerced into the correct
            type; for example, if a parameter is defined as `x: int` and "5" is passed,
            it will be resolved to `5`. If set to `False`, no validation will be
            performed on flow parameters.
        persist_result: An optional toggle indicating whether the result of this flow
            should be persisted to result storage. Defaults to `None`, which indicates
            that Prefect should choose whether the result should be persisted depending on
            the features being used.
        result_storage: An optional block to use to persist the result of this flow.
            This value will be used as the default for any tasks in this flow.
            If not provided, the local file system will be used unless called as
            a subflow, at which point the default will be loaded from the parent flow.
        result_serializer: An optional serializer to use to serialize the result of this
            flow for persistence. This value will be used as the default for any tasks
            in this flow. If not provided, the value of `PREFECT_RESULTS_DEFAULT_SERIALIZER`
            will be used unless called as a subflow, at which point the default will be
            loaded from the parent flow.
        cache_result_in_memory: An optional toggle indicating whether the cached result of
            a running the flow should be stored in memory. Defaults to `True`.
        log_prints: If set, `print` statements in the flow will be redirected to the
            Prefect logger for the flow run. Defaults to `None`, which indicates that
            the value from the parent flow should be used. If this is a parent flow,
            the default is pulled from the `PREFECT_LOGGING_LOG_PRINTS` setting.
        on_completion: An optional list of functions to call when the flow run is
            completed. Each function should accept three arguments: the flow, the flow
            run, and the final state of the flow run.
        on_failure: An optional list of functions to call when the flow run fails. Each
            function should accept three arguments: the flow, the flow run, and the
            final state of the flow run.
        on_cancellation: An optional list of functions to call when the flow run is
            cancelled. These functions will be passed the flow, flow run, and final state.
        on_crashed: An optional list of functions to call when the flow run crashes. Each
            function should accept three arguments: the flow, the flow run, and the
            final state of the flow run.
        on_running: An optional list of functions to call when the flow run is started. Each
            function should accept three arguments: the flow, the flow run, and the current state

    Returns:
        A callable `Flow` object which, when called, will run the flow and return its
        final state.

    Examples:
        Define a simple flow

        >>> from prefect import flow
        >>> @flow
        >>> def add(x, y):
        >>>     return x + y

        Define an async flow

        >>> @flow
        >>> async def add(x, y):
        >>>     return x + y

        Define a flow with a version and description

        >>> @flow(version="first-flow", description="This flow is empty!")
        >>> def my_flow():
        >>>     pass

        Define a flow with a custom name

        >>> @flow(name="The Ultimate Flow")
        >>> def my_flow():
        >>>     pass

        Define a flow that submits its tasks to dask

        >>> from prefect_dask.task_runners import DaskTaskRunner
        >>>
        >>> @flow(task_runner=DaskTaskRunner)
        >>> def my_flow():
        >>>     pass
    """
    if __fn:
        return cast(
            Flow[P, R],
            Flow(
                fn=__fn,
                name=name,
                version=version,
                flow_run_name=flow_run_name,
                task_runner=task_runner,
                description=description,
                timeout_seconds=timeout_seconds,
                validate_parameters=validate_parameters,
                retries=retries,
                retry_delay_seconds=retry_delay_seconds,
                persist_result=persist_result,
                result_storage=result_storage,
                result_serializer=result_serializer,
                cache_result_in_memory=cache_result_in_memory,
                log_prints=log_prints,
                on_completion=on_completion,
                on_failure=on_failure,
                on_cancellation=on_cancellation,
                on_crashed=on_crashed,
                on_running=on_running,
            ),
        )
    else:
        return cast(
            Callable[[Callable[P, R]], Flow[P, R]],
            partial(
                flow,
                name=name,
                version=version,
                flow_run_name=flow_run_name,
                task_runner=task_runner,
                description=description,
                timeout_seconds=timeout_seconds,
                validate_parameters=validate_parameters,
                retries=retries,
                retry_delay_seconds=retry_delay_seconds,
                persist_result=persist_result,
                result_storage=result_storage,
                result_serializer=result_serializer,
                cache_result_in_memory=cache_result_in_memory,
                log_prints=log_prints,
                on_completion=on_completion,
                on_failure=on_failure,
                on_cancellation=on_cancellation,
                on_crashed=on_crashed,
                on_running=on_running,
            ),
        )


# Add from_source so it is available on the flow function we all know and love
flow.from_source = Flow.from_source


def select_flow(
    flows: Iterable[Flow], flow_name: str = None, from_message: str = None
) -> Flow:
    """
    Select the only flow in an iterable or a flow specified by name.

    Returns
        A single flow object

    Raises:
        MissingFlowError: If no flows exist in the iterable
        MissingFlowError: If a flow name is provided and that flow does not exist
        UnspecifiedFlowError: If multiple flows exist but no flow name was provided
    """
    # Convert to flows by name
    flows = {f.name: f for f in flows}

    # Add a leading space if given, otherwise use an empty string
    from_message = (" " + from_message) if from_message else ""
    if not flows:
        raise MissingFlowError(f"No flows found{from_message}.")

    elif flow_name and flow_name not in flows:
        raise MissingFlowError(
            f"Flow {flow_name!r} not found{from_message}. "
            f"Found the following flows: {listrepr(flows.keys())}. "
            "Check to make sure that your flow function is decorated with `@flow`."
        )

    elif not flow_name and len(flows) > 1:
        raise UnspecifiedFlowError(
            (
                f"Found {len(flows)} flows{from_message}:"
                f" {listrepr(sorted(flows.keys()))}. Specify a flow name to select a"
                " flow."
            ),
        )

    if flow_name:
        return flows[flow_name]
    else:
        return list(flows.values())[0]


def load_flows_from_script(path: str) -> List[Flow]:
    """
    Load all flow objects from the given python script. All of the code in the file
    will be executed.

    Returns:
        A list of flows

    Raises:
        FlowScriptError: If an exception is encountered while running the script
    """
    return registry_from_script(path).get_instances(Flow)


def load_flow_from_script(path: str, flow_name: str = None) -> Flow:
    """
    Extract a flow object from a script by running all of the code in the file.

    If the script has multiple flows in it, a flow name must be provided to specify
    the flow to return.

    Args:
        path: A path to a Python script containing flows
        flow_name: An optional flow name to look for in the script

    Returns:
        The flow object from the script

    Raises:
        FlowScriptError: If an exception is encountered while running the script
        MissingFlowError: If no flows exist in the iterable
        MissingFlowError: If a flow name is provided and that flow does not exist
        UnspecifiedFlowError: If multiple flows exist but no flow name was provided
    """
    return select_flow(
        load_flows_from_script(path),
        flow_name=flow_name,
        from_message=f"in script '{path}'",
    )


def load_flow_from_entrypoint(entrypoint: str) -> Flow:
    """
    Extract a flow object from a script at an entrypoint by running all of the code in the file.

    Args:
        entrypoint: a string in the format `<path_to_script>:<flow_func_name>` or a module path
            to a flow function

    Returns:
        The flow object from the script

    Raises:
        FlowScriptError: If an exception is encountered while running the script
        MissingFlowError: If the flow function specified in the entrypoint does not exist
    """
    with PrefectObjectRegistry(
        block_code_execution=True,
        capture_failures=True,
    ):
        if ":" in entrypoint:
            # split by the last colon once to handle Windows paths with drive letters i.e C:\path\to\file.py:do_stuff
            path, func_name = entrypoint.rsplit(":", maxsplit=1)
        else:
            path, func_name = entrypoint.rsplit(".", maxsplit=1)
        try:
            flow = import_object(entrypoint)
        except AttributeError as exc:
            raise MissingFlowError(
                f"Flow function with name {func_name!r} not found in {path!r}. "
            ) from exc

        if not isinstance(flow, Flow):
            raise MissingFlowError(
                f"Function with name {func_name!r} is not a flow. Make sure that it is "
                "decorated with '@flow'."
            )

        return flow


def load_flow_from_text(script_contents: AnyStr, flow_name: str):
    """
    Load a flow from a text script.

    The script will be written to a temporary local file path so errors can refer
    to line numbers and contextual tracebacks can be provided.
    """
    with NamedTemporaryFile(
        mode="wt" if isinstance(script_contents, str) else "wb",
        prefix=f"flow-script-{flow_name}",
        suffix=".py",
        delete=False,
    ) as tmpfile:
        tmpfile.write(script_contents)
        tmpfile.flush()
    try:
        flow = load_flow_from_script(tmpfile.name, flow_name=flow_name)
    finally:
        # windows compat
        tmpfile.close()
        os.remove(tmpfile.name)
    return flow<|MERGE_RESOLUTION|>--- conflicted
+++ resolved
@@ -1229,28 +1229,14 @@
             return track_viz_task(self.isasync, self.name, parameters)
 
         if PREFECT_EXPERIMENTAL_ENABLE_NEW_ENGINE.value():
-<<<<<<< HEAD
             from prefect.new_flow_engine import run_flow
 
             return run_flow(
-=======
-            from prefect.new_flow_engine import run_flow, run_flow_sync
-
-            run_kwargs = dict(
->>>>>>> 2ea0fcb1
                 flow=self,
                 parameters=parameters,
                 wait_for=wait_for,
                 return_type=return_type,
             )
-<<<<<<< HEAD
-=======
-            if self.isasync:
-                # this returns an awaitable coroutine
-                return run_flow(**run_kwargs)
-            else:
-                return run_flow_sync(**run_kwargs)
->>>>>>> 2ea0fcb1
 
         return enter_flow_run_engine_from_flow_call(
             self,
