--- conflicted
+++ resolved
@@ -32,15 +32,11 @@
         self.parameters = parameters
         self.task_run = task_run
 
-<<<<<<< HEAD
         # bookkeeping fields
         self._is_started = False
         self._client = None
 
-    async def start(self):
-=======
     async def start(self) -> "TaskRunEngine[P, R]":
->>>>>>> 30722dd2
         """
         - check for a cached state
         - sets state to running
@@ -53,19 +49,14 @@
         self._client = None
         return self
 
-<<<<<<< HEAD
     async def get_client(self):
         if not self._is_started:
             raise RuntimeError("Engine has not started.")
         else:
             return self._client
 
-    async def is_running(self):
-        pass
-=======
     async def is_running(self) -> bool:
         return False
->>>>>>> 30722dd2
 
     async def handle_success(self, result: R):
         pass
