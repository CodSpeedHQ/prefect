<<<<<<< HEAD
from contextlib import asynccontextmanager
from typing import Any, Coroutine, Dict, Iterable, Optional, TypeVar
from uuid import UUID, uuid4

from typing_extensions import ParamSpec, Self

from prefect import Task, get_client
from prefect.client.orchestration import PrefectClient
=======
from typing import (
    Any,
    Coroutine,
    Dict,
    Generic,
    Iterable,
    Optional,
    TypeVar,
    cast,
)

from typing_extensions import ParamSpec, Self

from prefect import Task
from prefect.client.orchestration import get_client
>>>>>>> a77211c2
from prefect.client.schemas import TaskRun
from prefect.futures import PrefectFuture
from prefect.states import StateType
from prefect.utilities.asyncutils import A, Async

P = ParamSpec("P")
R = TypeVar("R")


<<<<<<< HEAD
class TaskRunEngine:
    def __init__(
        self,
        task: Task,
        parameters: Optional[Dict[str, Any]] = None,
        task_run: Optional[TaskRun] = None,
        flow_run_id: Optional[UUID] = None,
=======
class TaskRunEngine(Generic[P, R]):
    def __init__(
        self,
        task: Task[P, Coroutine[Any, Any, R]],
        parameters: Optional[Dict[str, Any]],
        task_run: TaskRun,
>>>>>>> a77211c2
    ):
        self.task = task
        self.parameters = parameters
        self.task_run = task_run
        self.flow_run_id = flow_run_id

<<<<<<< HEAD
    def is_running(self) -> bool:
        if self.task_run is None:
            return False
        return getattr(self.task_run, "state", None) == StateType.RUNNING

    async def handle_success(self, result):
        pass

    async def handle_exception(self, exc):
        pass

    async def create_task_run(self, client: PrefectClient) -> TaskRun:
        return await client.create_task_run(
            task=self.task,
            flow_run_id=self.flow_run_id,
            dynamic_key=uuid4().hex,
        )

    @asynccontextmanager
    async def start(self):
=======
        # bookkeeping fields
        self._is_started = False
        self._client = None

    async def start(self) -> "TaskRunEngine[P, R]":
>>>>>>> a77211c2
        """
        - check for a cached state
        - sets state to running
        - initialize task run logger
        - update task run name
        """
<<<<<<< HEAD
        async with get_client() as client:
            if self.task_run is None:
                self.task_run = await self.create_task_run(client)
            yield self
=======
        with get_client() as client:
            self._client = client
            self._is_started = True
            with EngineContext(
                flow=None,
                flow_run=None,
                autonomous_task_run=self.task_run,
                client=client,
                parameters=self.parameters,
                result_factory=await ResultFactory.from_autonomous_task(self.task),
            ):
                return self

    async def get_client(self):
        if not self._is_started:
            raise RuntimeError("Engine has not started.")
        else:
            return self._client

    async def is_running(self) -> bool:
        return False

    async def handle_success(self, result: R):
        pass

    async def handle_exception(self, exc: Exception):
        pass
>>>>>>> a77211c2

    async def __aenter__(self: "Self") -> "Self":
        return self

    async def __aexit__(self, *args: Any) -> None:
        self._is_started = False
        self._client = None


async def run_task(
    task: Task[P, Coroutine[Any, Any, R]],
    task_run: Optional[TaskRun] = None,
    parameters: Optional[Dict[str, Any]] = None,
    wait_for: Optional[Iterable[PrefectFuture[A, Async]]] = None,
) -> R | None:
    """
    Runs a task against the API.

    We will most likely want to use this logic as a wrapper and return a coroutine for type inference.
    """

    engine = TaskRunEngine(task, parameters, task_run)

<<<<<<< HEAD
    async with engine.start() as state:
=======
    result = cast(R, None)

    async with await engine.start() as state:
>>>>>>> a77211c2
        # This is a context manager that keeps track of the state of the task run.
        while await state.is_running():
            try:
                # This is where the task is actually run.
                result = cast(R, await task.fn(**parameters))

                # If the task run is successful, finalize it.
                await state.handle_success(result)

                return result

            except Exception as exc:
                # If the task fails, and we have retries left, set the task to retrying.
<<<<<<< HEAD
                await state.handle_exception(exc)
=======
                await state.handle_exception(exc)

    return result
>>>>>>> a77211c2
<|MERGE_RESOLUTION|>--- conflicted
+++ resolved
@@ -1,13 +1,4 @@
-<<<<<<< HEAD
 from contextlib import asynccontextmanager
-from typing import Any, Coroutine, Dict, Iterable, Optional, TypeVar
-from uuid import UUID, uuid4
-
-from typing_extensions import ParamSpec, Self
-
-from prefect import Task, get_client
-from prefect.client.orchestration import PrefectClient
-=======
 from typing import (
     Any,
     Coroutine,
@@ -18,14 +9,16 @@
     TypeVar,
     cast,
 )
+from uuid import UUID, uuid4
 
 from typing_extensions import ParamSpec, Self
 
-from prefect import Task
-from prefect.client.orchestration import get_client
->>>>>>> a77211c2
+from prefect import Task, get_client
+from prefect.client.orchestration import PrefectClient
 from prefect.client.schemas import TaskRun
+from prefect.context import EngineContext
 from prefect.futures import PrefectFuture
+from prefect.results import ResultFactory
 from prefect.states import StateType
 from prefect.utilities.asyncutils import A, Async
 
@@ -33,33 +26,22 @@
 R = TypeVar("R")
 
 
-<<<<<<< HEAD
-class TaskRunEngine:
+class TaskRunEngine(Generic[P, R]):
     def __init__(
         self,
         task: Task,
         parameters: Optional[Dict[str, Any]] = None,
         task_run: Optional[TaskRun] = None,
         flow_run_id: Optional[UUID] = None,
-=======
-class TaskRunEngine(Generic[P, R]):
-    def __init__(
-        self,
-        task: Task[P, Coroutine[Any, Any, R]],
-        parameters: Optional[Dict[str, Any]],
-        task_run: TaskRun,
->>>>>>> a77211c2
     ):
         self.task = task
         self.parameters = parameters
         self.task_run = task_run
         self.flow_run_id = flow_run_id
 
-<<<<<<< HEAD
-    def is_running(self) -> bool:
-        if self.task_run is None:
-            return False
-        return getattr(self.task_run, "state", None) == StateType.RUNNING
+        # bookkeeping fields
+        self._is_started = False
+        self._client = None
 
     async def handle_success(self, result):
         pass
@@ -76,25 +58,12 @@
 
     @asynccontextmanager
     async def start(self):
-=======
-        # bookkeeping fields
-        self._is_started = False
-        self._client = None
-
-    async def start(self) -> "TaskRunEngine[P, R]":
->>>>>>> a77211c2
         """
         - check for a cached state
         - sets state to running
         - initialize task run logger
         - update task run name
         """
-<<<<<<< HEAD
-        async with get_client() as client:
-            if self.task_run is None:
-                self.task_run = await self.create_task_run(client)
-            yield self
-=======
         with get_client() as client:
             self._client = client
             self._is_started = True
@@ -106,7 +75,7 @@
                 parameters=self.parameters,
                 result_factory=await ResultFactory.from_autonomous_task(self.task),
             ):
-                return self
+                yield self
 
     async def get_client(self):
         if not self._is_started:
@@ -114,15 +83,10 @@
         else:
             return self._client
 
-    async def is_running(self) -> bool:
-        return False
-
-    async def handle_success(self, result: R):
-        pass
-
-    async def handle_exception(self, exc: Exception):
-        pass
->>>>>>> a77211c2
+    def is_running(self) -> bool:
+        if self.task_run is None:
+            return False
+        return getattr(self.task_run, "state", None) == StateType.RUNNING
 
     async def __aenter__(self: "Self") -> "Self":
         return self
@@ -144,20 +108,14 @@
     We will most likely want to use this logic as a wrapper and return a coroutine for type inference.
     """
 
-    engine = TaskRunEngine(task, parameters, task_run)
+    engine = TaskRunEngine[P, R](task, parameters, task_run)
 
-<<<<<<< HEAD
     async with engine.start() as state:
-=======
-    result = cast(R, None)
-
-    async with await engine.start() as state:
->>>>>>> a77211c2
         # This is a context manager that keeps track of the state of the task run.
-        while await state.is_running():
+        while state.is_running():
             try:
                 # This is where the task is actually run.
-                result = cast(R, await task.fn(**parameters))
+                result = cast(R, await task.fn(**(parameters or {})))  # type: ignore
 
                 # If the task run is successful, finalize it.
                 await state.handle_success(result)
@@ -166,10 +124,4 @@
 
             except Exception as exc:
                 # If the task fails, and we have retries left, set the task to retrying.
-<<<<<<< HEAD
-                await state.handle_exception(exc)
-=======
-                await state.handle_exception(exc)
-
-    return result
->>>>>>> a77211c2
+                await state.handle_exception(exc)