import asyncio
import inspect
import logging
from contextlib import asynccontextmanager, contextmanager
from dataclasses import dataclass, field
from typing import (
    Any,
    Callable,
    Coroutine,
    Dict,
    Generic,
    Iterable,
    Literal,
    Optional,
    TypeVar,
    Union,
    cast,
)
from uuid import uuid4

import pendulum
from typing_extensions import ParamSpec

from prefect import Task, get_client
from prefect._internal.concurrency.cancellation import (
    AlarmCancelScope,
    AsyncCancelScope,
    CancelledError,
)
from prefect.client.orchestration import PrefectClient
from prefect.client.schemas import TaskRun
from prefect.client.schemas.objects import TaskRunResult
from prefect.context import FlowRunContext, TaskRunContext
from prefect.futures import PrefectFuture, resolve_futures_to_states
from prefect.logging.loggers import get_logger, task_run_logger
from prefect.results import ResultFactory
from prefect.server.schemas.states import State
from prefect.settings import PREFECT_TASKS_REFRESH_CACHE
from prefect.states import (
    Pending,
    Retrying,
    Running,
    StateDetails,
    exception_to_crashed_state,
    exception_to_failed_state,
    return_value_to_state,
)
<<<<<<< HEAD
from prefect.utilities.asyncutils import A, Async, is_async_fn
from prefect.utilities.callables import parameters_to_args_kwargs
=======
from prefect.utilities.asyncutils import A, Async, is_async_fn, run_sync
>>>>>>> 2ea0fcb1
from prefect.utilities.engine import (
    _dynamic_key_for_task_run,
    _get_hook_name,
    _resolve_custom_task_run_name,
    collect_task_run_inputs,
    propose_state,
)

P = ParamSpec("P")
R = TypeVar("R")


@asynccontextmanager
async def timeout(seconds: float):
    try:
        with AsyncCancelScope(timeout=seconds):
            yield
    except CancelledError:
        raise TimeoutError(f"Task timed out after {seconds} second(s).")


@contextmanager
def timeout_sync(seconds: float):
    try:
        with AlarmCancelScope(timeout=seconds):
            yield
    except CancelledError:
        raise TimeoutError(f"Task timed out after {seconds} second(s).")


@dataclass
class TaskRunEngine(Generic[P, R]):
    task: Task[P, Coroutine[Any, Any, R]]
    logger: logging.Logger = field(default_factory=lambda: get_logger("engine"))
    parameters: Optional[Dict[str, Any]] = None
    task_run: Optional[TaskRun] = None
    retries: int = 0
    _is_started: bool = False
    _client: Optional[PrefectClient] = None

    def __post_init__(self):
        if self.parameters is None:
            self.parameters = {}

    @property
    def client(self) -> PrefectClient:
        if not self._is_started or self._client is None:
            raise RuntimeError("Engine has not started.")
        return self._client

    @property
    def state(self) -> State:
        return self.task_run.state  # type: ignore

    @property
    def can_retry(self) -> bool:
        retry_condition: Optional[  # type: ignore
            Callable[[Task[P, Coroutine[Any, Any, R]], TaskRun, State], bool]
        ] = self.task.retry_condition_fn  # type: ignore
        return not retry_condition or retry_condition(
            self.task, self.task_run, self.state
        )  # type: ignore

    async def _run_hooks(self, state: State) -> None:
        """Run the on_failure and on_completion hooks for a task, making sure to
        catch and log any errors that occur.
        """
        task = self.task
        task_run = self.task_run

        hooks = None
        if state.is_failed() and task.on_failure:
            hooks = task.on_failure
        elif state.is_completed() and task.on_completion:
            hooks = task.on_completion

        if hooks:
            for hook in hooks:
                hook_name = _get_hook_name(hook)
                try:
                    self.logger.info(
                        f"Running hook {hook_name!r} in response to entering state"
                        f" {state.name!r}"
                    )
                    if is_async_fn(hook):
                        await hook(task=task, task_run=task_run, state=state)
                    else:
                        hook(task=task, task_run=task_run, state=state)
                except Exception:
                    self.logger.error(
                        f"An error was encountered while running hook {hook_name!r}",
                        exc_info=True,
                    )
                else:
                    self.logger.info(
                        f"Hook {hook_name!r} finished running successfully"
                    )

    def _compute_state_details(
        self, include_cache_expiration: bool = False
    ) -> StateDetails:
        ## setup cache metadata
        task_run_context = TaskRunContext.get()
        cache_key = (
            self.task.cache_key_fn(
                task_run_context,
                self.parameters,
            )
            if self.task.cache_key_fn
            else None
        )
        # Ignore the cached results for a cache key, default = false
        # Setting on task level overrules the Prefect setting (env var)
        refresh_cache = (
            self.task.refresh_cache
            if self.task.refresh_cache is not None
            else PREFECT_TASKS_REFRESH_CACHE.value()
        )

        if include_cache_expiration:
            cache_expiration = (
                (pendulum.now("utc") + self.task.cache_expiration)
                if self.task.cache_expiration
                else None
            )
        else:
            cache_expiration = None
        return StateDetails(
            cache_key=cache_key,
            refresh_cache=refresh_cache,
            cache_expiration=cache_expiration,
        )

    async def begin_run(self) -> State:
        state_details = self._compute_state_details()
        new_state = Running(state_details=state_details)
        state = await self.set_state(new_state)
        while state.is_pending():
            await asyncio.sleep(1)
            state = await self.set_state(new_state)

    async def set_state(self, state: State, force: bool = False) -> State:
        new_state = await propose_state(
            self.client, state, task_run_id=self.task_run.id, force=force
        )  # type: ignore

        # currently this is a hack to keep a reference to the state object
        # that has an in-memory result attached to it; using the API state
        # could result in losing that reference
        self.task_run.state = new_state
        if new_state.is_final():
            await self._run_hooks(new_state)
        return new_state

    async def result(self, raise_on_failure: bool = True) -> "Union[R, State, None]":
        _result = self.state.result(raise_on_failure=raise_on_failure, fetch=True)
        # state.result is a `sync_compatible` function that may or may not return an awaitable
        # depending on whether the parent frame is sync or not
        if inspect.isawaitable(_result):
            _result = await _result
        return _result

    async def handle_success(self, result: R) -> R:
        result_factory = getattr(TaskRunContext.get(), "result_factory", None)
        terminal_state = await return_value_to_state(
            await resolve_futures_to_states(result),
            result_factory=result_factory,
        )
        terminal_state.state_details = self._compute_state_details(
            include_cache_expiration=True
        )
        await self.set_state(terminal_state)
        return result

    async def handle_retry(self, exc: Exception) -> bool:
        """
        If the task has retries left, and the retry condition is met, set the task to retrying.
        - If the task has no retries left, or the retry condition is not met, return False.
        - If the task has retries left, and the retry condition is met, return True.
        """
        if self.retries < self.task.retries and self.can_retry:
            await self.set_state(Retrying(), force=True)
            self.retries = self.retries + 1
            return True
        return False

    async def handle_exception(self, exc: Exception) -> None:
        # If the task fails, and we have retries left, set the task to retrying.
        if not await self.handle_retry(exc):
            # If the task has no retries left, or the retry condition is not met, set the task to failed.
            context = TaskRunContext.get()
            state = await exception_to_failed_state(
                exc,
                message="Task run encountered an exception",
                result_factory=getattr(context, "result_factory", None),
            )
            await self.set_state(state)

    async def handle_crash(self, exc: BaseException) -> None:
        state = await exception_to_crashed_state(exc)
        self.logger.error(f"Crash detected! {state.message}")
        self.logger.debug("Crash details:", exc_info=exc)
        await self.set_state(state, force=True)

    async def create_task_run(self, client: PrefectClient) -> TaskRun:
        flow_run_ctx = FlowRunContext.get()
        try:
            task_run_name = _resolve_custom_task_run_name(self.task, self.parameters)
        except TypeError:
            task_run_name = None

        # prep input tracking
        task_inputs = {
            k: await collect_task_run_inputs(v) for k, v in self.parameters.items()
        }

        # anticipate nested runs
        task_run_ctx = TaskRunContext.get()
        if task_run_ctx:
            task_inputs["wait_for"] = [TaskRunResult(id=task_run_ctx.task_run.id)]

        # TODO: implement wait_for
        #        if wait_for:
        #            task_inputs["wait_for"] = await collect_task_run_inputs(wait_for)

        if flow_run_ctx:
            dynamic_key = _dynamic_key_for_task_run(
                context=flow_run_ctx, task=self.task
            )
        else:
            dynamic_key = uuid4().hex
        task_run = await client.create_task_run(
            task=self.task,
            name=task_run_name,
            flow_run_id=(
                getattr(flow_run_ctx.flow_run, "id", None)
                if flow_run_ctx and flow_run_ctx.flow_run
                else None
            ),
            dynamic_key=dynamic_key,
            state=Pending(),
            task_inputs=task_inputs,
        )
        return task_run

    @asynccontextmanager
    async def enter_run_context(self, client: Optional[PrefectClient] = None):
        if client is None:
            client = self.client

        self.task_run = await client.read_task_run(self.task_run.id)

        with TaskRunContext(
            task=self.task,
            log_prints=self.task.log_prints or False,
            task_run=self.task_run,
            parameters=self.parameters,
            result_factory=await ResultFactory.from_autonomous_task(self.task),
            client=client,
        ):
            self.logger = task_run_logger(task_run=self.task_run, task=self.task)
            yield

    @contextmanager
    def enter_run_context_sync(self, client: PrefectClient = None):
        if client is None:
            client = self.client

        self.task_run = run_sync(client.read_task_run(self.task_run.id))

        with TaskRunContext(
            task=self.task,
            log_prints=self.task.log_prints or False,
            task_run=self.task_run,
            parameters=self.parameters,
            result_factory=run_sync(ResultFactory.from_autonomous_task(self.task)),
            client=client,
        ):
            self.logger = task_run_logger(task_run=self.task_run, task=self.task)
            yield

    @asynccontextmanager
    async def start(self):
        """
        Enters a client context and creates a task run if needed.
        """
        async with get_client() as client:
            self._client = client
            self._is_started = True
            try:
                if not self.task_run:
                    self.task_run = await self.create_task_run(client)
                yield self
            except Exception:
                # regular exceptions are caught and re-raised to the user
                raise
            except BaseException as exc:
                # BaseExceptions are caught and handled as crashes
                await self.handle_crash(exc)
                raise
            finally:
                self._is_started = False
                self._client = None

    @contextmanager
    def start_sync(self):
        """
        Enters a client context and creates a task run if needed.
        """
        client = get_client()
        run_sync(client.__aenter__())
        self._client = client
        self._is_started = True
        try:
            if not self.task_run:
                self.task_run = run_sync(self.create_task_run(client))
            yield self
        except Exception:
            # regular exceptions are caught and re-raised to the user
            raise
        except BaseException as exc:
            # BaseExceptions are caught and handled as crashes
            run_sync(self.handle_crash(exc))
            raise
        finally:
            # quickly close client
            run_sync(client.__aexit__(None, None, None))
            self._is_started = False
            self._client = None

    async def get_client(self):
        if not self._is_started:
            raise RuntimeError("Engine has not started.")
        else:
            return self._client

    def is_running(self) -> bool:
        if getattr(self, "task_run", None) is None:
            return False
        return getattr(self, "task_run").state.is_running()

    def is_pending(self) -> bool:
        if getattr(self, "task_run", None) is None:
            return False  # TODO: handle this differently?
        return getattr(self, "task_run").state.is_pending()


async def run_task(
    task: Task[P, Coroutine[Any, Any, R]],
    task_run: Optional[TaskRun] = None,
    parameters: Optional[Dict[str, Any]] = None,
    wait_for: Optional[Iterable[PrefectFuture[A, Async]]] = None,
    return_type: Literal["state", "result"] = "result",
) -> Union[R, State, None]:
    """
    Runs a task against the API.

    We will most likely want to use this logic as a wrapper and return a coroutine for type inference.
    """
    engine = TaskRunEngine[P, R](task=task, parameters=parameters, task_run=task_run)

    async with engine.start() as run:
        # This is a context manager that keeps track of the run of the task run.
        await run.begin_run()

        while run.is_running():
            async with run.enter_run_context():
                try:
                    # This is where the task is actually run.
                    async with timeout(run.task.timeout_seconds):
<<<<<<< HEAD
                        call_args, call_kwargs = parameters_to_args_kwargs(
                            task.fn, run.parameters or {}
                        )
                        if task.isasync:
                            result = cast(R, await task.fn(*call_args, **call_kwargs))  # type: ignore
                        else:
                            result = cast(R, task.fn(*call_args, **call_kwargs))  # type: ignore
=======
                        result = cast(R, await task.fn(**(parameters or {})))  # type: ignore

>>>>>>> 2ea0fcb1
                    # If the task run is successful, finalize it.
                    await run.handle_success(result)
                    if return_type == "result":
                        return result

                except Exception as exc:
                    await run.handle_exception(exc)

        if return_type == "state":
            return run.state
        return await run.result()


def run_task_sync(
    task: Task[P, Coroutine[Any, Any, R]],
    task_run: Optional[TaskRun] = None,
    parameters: Optional[Dict[str, Any]] = None,
    wait_for: Optional[Iterable[PrefectFuture[A, Async]]] = None,
    return_type: Literal["state", "result"] = "result",
) -> Union[R, State, None]:
    engine = TaskRunEngine[P, R](task=task, parameters=parameters, task_run=task_run)
    # This is a context manager that keeps track of the run of the task run.
    with engine.start_sync() as run:
        run_sync(run.begin_run())

        while run.is_running():
            with run.enter_run_context_sync():
                try:
                    # This is where the task is actually run.
                    with timeout_sync(run.task.timeout_seconds):
                        result = cast(R, task.fn(**(parameters or {})))  # type: ignore

                    # If the task run is successful, finalize it.
                    run_sync(run.handle_success(result))
                    if return_type == "result":
                        return result

                except Exception as exc:
                    run_sync(run.handle_exception(exc))

        if return_type == "state":
            return run.state
        return run_sync(run.result())<|MERGE_RESOLUTION|>--- conflicted
+++ resolved
@@ -45,12 +45,8 @@
     exception_to_failed_state,
     return_value_to_state,
 )
-<<<<<<< HEAD
-from prefect.utilities.asyncutils import A, Async, is_async_fn
+from prefect.utilities.asyncutils import A, Async, is_async_fn, run_sync
 from prefect.utilities.callables import parameters_to_args_kwargs
-=======
-from prefect.utilities.asyncutils import A, Async, is_async_fn, run_sync
->>>>>>> 2ea0fcb1
 from prefect.utilities.engine import (
     _dynamic_key_for_task_run,
     _get_hook_name,
@@ -421,18 +417,11 @@
                 try:
                     # This is where the task is actually run.
                     async with timeout(run.task.timeout_seconds):
-<<<<<<< HEAD
                         call_args, call_kwargs = parameters_to_args_kwargs(
                             task.fn, run.parameters or {}
                         )
-                        if task.isasync:
-                            result = cast(R, await task.fn(*call_args, **call_kwargs))  # type: ignore
-                        else:
-                            result = cast(R, task.fn(*call_args, **call_kwargs))  # type: ignore
-=======
                         result = cast(R, await task.fn(**(parameters or {})))  # type: ignore
 
->>>>>>> 2ea0fcb1
                     # If the task run is successful, finalize it.
                     await run.handle_success(result)
                     if return_type == "result":
