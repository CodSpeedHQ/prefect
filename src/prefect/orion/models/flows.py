from uuid import UUID
from typing import List
import sqlalchemy as sa
from sqlalchemy import select, delete

from prefect.orion.models import orm
from prefect.orion import schemas


async def create_flow(
    session: sa.orm.Session, flow: schemas.actions.FlowCreate
) -> orm.Flow:
    """Creates a new flow

    Args:
        session (sa.orm.Session): a database session
        flow (schemas.actions.FlowCreate): a flow model

    Returns:
        orm.Flow: the newly-created flow

    Raises:
        sqlalchemy.exc.IntegrityError: if a flow with the same name already exists

    """
<<<<<<< HEAD
    model = orm.Flow(**flow.dict())
    session.add(model)
=======
    flow = orm.Flow(**dict(flow))
    session.add(flow)
>>>>>>> 030defcb
    await session.flush()
    return model


async def read_flow(session: sa.orm.Session, flow_id: UUID) -> orm.Flow:
    """Reads a flow by id

    Args:
        session (sa.orm.Session): A database session
        flow_id (str): a flow id

    Returns:
        orm.Flow: the flow
    """
    return await session.get(orm.Flow, flow_id)


async def read_flow_by_name(session: sa.orm.Session, name: str) -> orm.Flow:
    """Reads a flow by name

    Args:
        session (sa.orm.Session): A database session
        name (str): a flow name

    Returns:
        orm.Flow: the flow
    """
    stmt = await session.execute(select(orm.Flow).filter_by(name=name))
    return stmt.scalar()


async def read_flows(
    session: sa.orm.Session,
    offset: int = None,
    limit: int = None,
) -> List[orm.Flow]:
    """Read flows

    Args:
        session (sa.orm.Session): A database session
        offset (int): Query offset
        limit(int): Query limit

    Returns:
        List[orm.Flow]: flows
    """

    query = select(orm.Flow).order_by(orm.Flow.name)

    if offset is not None:
        query = query.offset(offset)
    if limit is not None:
        query = query.limit(limit)

    result = await session.execute(query)
    return result.scalars().unique().all()


async def delete_flow(session: sa.orm.Session, flow_id: UUID) -> bool:
    """Delete a flow by id

    Args:
        session (sa.orm.Session): A database session
        flow_id (str): a flow id

    Returns:
        bool: whether or not the flow was deleted
    """
    result = await session.execute(delete(orm.Flow).where(orm.Flow.id == flow_id))
    return result.rowcount > 0<|MERGE_RESOLUTION|>--- conflicted
+++ resolved
@@ -23,15 +23,10 @@
         sqlalchemy.exc.IntegrityError: if a flow with the same name already exists
 
     """
-<<<<<<< HEAD
-    model = orm.Flow(**flow.dict())
-    session.add(model)
-=======
     flow = orm.Flow(**dict(flow))
     session.add(flow)
->>>>>>> 030defcb
     await session.flush()
-    return model
+    return flow
 
 
 async def read_flow(session: sa.orm.Session, flow_id: UUID) -> orm.Flow:
