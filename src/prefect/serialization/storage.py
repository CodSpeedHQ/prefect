--- conflicted
+++ resolved
@@ -4,11 +4,7 @@
 from marshmallow import fields, post_load
 
 import prefect
-<<<<<<< HEAD
-from prefect.environments.storage import Bytes, Docker, GCS, Local, Memory, Storage
-=======
-from prefect.environments.storage import Bytes, Docker, Local, Memory, Storage, S3
->>>>>>> a537e20a
+from prefect.environments.storage import Bytes, Docker, GCS, Local, Memory, Storage, S3
 from prefect.utilities.serialization import Bytes as BytesField
 from prefect.utilities.serialization import ObjectSchema, OneOfSchema
 
