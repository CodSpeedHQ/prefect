from unittest.mock import MagicMock

import pytest

from prefect.agent.fargate import FargateAgent
from prefect.environments.storage import Docker, Local
from prefect.utilities.configuration import set_temporary_config
from prefect.utilities.graphql import GraphQLResult

pytest.importorskip("boto3")
pytest.importorskip("botocore")

from botocore.exceptions import ClientError


def test_fargate_agent_init(monkeypatch, runner_token):
    boto3_client = MagicMock()
    monkeypatch.setattr("boto3.client", boto3_client)

    agent = FargateAgent()
    assert agent
    assert agent.boto3_client


def test_fargate_agent_config_options_default(monkeypatch, runner_token):
    boto3_client = MagicMock()
    monkeypatch.setattr("boto3.client", boto3_client)

    agent = FargateAgent()
    assert agent
    assert agent.labels == []
    assert agent.name == "agent"
    assert agent.task_definition_kwargs == {}
    assert agent.task_run_kwargs == {}
    assert agent.boto3_client


def test_fargate_agent_config_options(monkeypatch, runner_token):
    boto3_client = MagicMock()
    monkeypatch.setattr("boto3.client", boto3_client)

    # Client args
    monkeypatch.setenv("AWS_ACCESS_KEY_ID", "")
    monkeypatch.setenv("AWS_SECRET_ACCESS_KEY", "")
    monkeypatch.setenv("AWS_SESSION_TOKEN", "")
    monkeypatch.setenv("REGION_NAME", "")

    monkeypatch.delenv("AWS_ACCESS_KEY_ID")
    monkeypatch.delenv("AWS_SECRET_ACCESS_KEY")
    monkeypatch.delenv("AWS_SESSION_TOKEN")
    monkeypatch.delenv("REGION_NAME")

    with set_temporary_config({"cloud.agent.auth_token": "TEST_TOKEN"}):
        agent = FargateAgent(name="test", labels=["test"])
        assert agent
        assert agent.labels == ["test"]
        assert agent.name == "test"
        assert agent.client.get_auth_token() == "TEST_TOKEN"
        assert agent.logger
        assert agent.boto3_client

        boto3_client.assert_called_with(
            "ecs",
            aws_access_key_id=None,
            aws_secret_access_key=None,
            aws_session_token=None,
            region_name=None,
        )


def test_parse_task_definition_kwargs(monkeypatch, runner_token):
    boto3_client = MagicMock()
    monkeypatch.setattr("boto3.client", boto3_client)

    agent = FargateAgent()

    kwarg_dict = {
        "taskRoleArn": "test",
        "executionRoleArn": "test",
        "volumes": "test",
        "placementConstraints": "test",
        "cpu": "test",
        "memory": "test",
        "tags": "test",
        "pidMode": "test",
        "ipcMode": "test",
        "proxyConfiguration": "test",
        "inferenceAccelerators": "test",
    }

    task_definition_kwargs, task_run_kwargs = agent._parse_kwargs(kwarg_dict)

    assert task_definition_kwargs == kwarg_dict
    assert task_run_kwargs == {"placementConstraints": "test", "tags": "test"}


def test_parse_task_run_kwargs(monkeypatch, runner_token):
    boto3_client = MagicMock()
    monkeypatch.setattr("boto3.client", boto3_client)

    agent = FargateAgent()

    kwarg_dict = {
        "cluster": "test",
        "count": "test",
        "startedBy": "test",
        "group": "test",
        "placementConstraints": "test",
        "placementStrategy": "test",
        "platformVersion": "test",
        "networkConfiguration": "test",
        "tags": "test",
        "enableECSManagedTags": "test",
        "propagateTags": "test",
    }

    task_definition_kwargs, task_run_kwargs = agent._parse_kwargs(kwarg_dict)

    assert task_run_kwargs == kwarg_dict
    assert task_definition_kwargs == {"placementConstraints": "test", "tags": "test"}


def test_parse_task_definition_and_run_kwargs(monkeypatch, runner_token):
    boto3_client = MagicMock()
    monkeypatch.setattr("boto3.client", boto3_client)

    agent = FargateAgent()

    def_kwarg_dict = {
        "taskRoleArn": "test",
        "executionRoleArn": "test",
        "volumes": "test",
        "placementConstraints": "test",
        "cpu": "test",
        "memory": "test",
        "tags": "test",
        "pidMode": "test",
        "ipcMode": "test",
        "proxyConfiguration": "test",
        "inferenceAccelerators": "test",
    }

    run_kwarg_dict = {
        "cluster": "test",
        "count": "test",
        "startedBy": "test",
        "group": "test",
        "placementConstraints": "test",
        "placementStrategy": "test",
        "platformVersion": "test",
        "networkConfiguration": "test",
        "tags": "test",
        "enableECSManagedTags": "test",
        "propagateTags": "test",
    }

    kwarg_dict = {
        "taskRoleArn": "test",
        "executionRoleArn": "test",
        "volumes": "test",
        "placementConstraints": "test",
        "cpu": "test",
        "memory": "test",
        "tags": "test",
        "pidMode": "test",
        "ipcMode": "test",
        "proxyConfiguration": "test",
        "inferenceAccelerators": "test",
        "cluster": "test",
        "count": "test",
        "startedBy": "test",
        "group": "test",
        "placementStrategy": "test",
        "platformVersion": "test",
        "networkConfiguration": "test",
        "enableECSManagedTags": "test",
        "propagateTags": "test",
    }

    task_definition_kwargs, task_run_kwargs = agent._parse_kwargs(kwarg_dict)

    assert task_definition_kwargs == def_kwarg_dict
    assert task_run_kwargs == run_kwarg_dict


def test_parse_task_kwargs_invalid_value_removed(monkeypatch, runner_token):
    boto3_client = MagicMock()
    monkeypatch.setattr("boto3.client", boto3_client)

    agent = FargateAgent()

    kwarg_dict = {"test": "not_real"}

    task_definition_kwargs, task_run_kwargs = agent._parse_kwargs(kwarg_dict)

    assert task_definition_kwargs == {}
    assert task_run_kwargs == {}


def test_fargate_agent_config_options_init(monkeypatch, runner_token):
    boto3_client = MagicMock()
    monkeypatch.setattr("boto3.client", boto3_client)

    def_kwarg_dict = {
        "taskRoleArn": "test",
        "executionRoleArn": "test",
        "volumes": "test",
        "placementConstraints": "test",
        "cpu": "test",
        "memory": "test",
        "tags": "test",
        "pidMode": "test",
        "ipcMode": "test",
        "proxyConfiguration": "test",
        "inferenceAccelerators": "test",
    }

    run_kwarg_dict = {
        "cluster": "test",
        "count": "test",
        "startedBy": "test",
        "group": "test",
        "placementConstraints": "test",
        "placementStrategy": "test",
        "platformVersion": "test",
        "networkConfiguration": "test",
        "tags": "test",
        "enableECSManagedTags": "test",
        "propagateTags": "test",
    }

    kwarg_dict = {
        "taskRoleArn": "test",
        "executionRoleArn": "test",
        "volumes": "test",
        "placementConstraints": "test",
        "cpu": "test",
        "memory": "test",
        "tags": "test",
        "pidMode": "test",
        "ipcMode": "test",
        "proxyConfiguration": "test",
        "inferenceAccelerators": "test",
        "cluster": "test",
        "count": "test",
        "startedBy": "test",
        "group": "test",
        "placementStrategy": "test",
        "platformVersion": "test",
        "networkConfiguration": "test",
        "enableECSManagedTags": "test",
        "propagateTags": "test",
    }

    agent = FargateAgent(
        name="test",
        aws_access_key_id="id",
        aws_secret_access_key="secret",
        aws_session_token="token",
        region_name="region",
        **kwarg_dict
    )
    assert agent
    assert agent.name == "test"
    assert agent.task_definition_kwargs == def_kwarg_dict
    assert agent.task_run_kwargs == run_kwarg_dict

    boto3_client.assert_called_with(
        "ecs",
        aws_access_key_id="id",
        aws_secret_access_key="secret",
        aws_session_token="token",
        region_name="region",
    )


def test_fargate_agent_config_env_vars(monkeypatch, runner_token):
    boto3_client = MagicMock()
    monkeypatch.setattr("boto3.client", boto3_client)

    def_kwarg_dict = {
        "taskRoleArn": "test",
        "executionRoleArn": "test",
        "volumes": "test",
        "placementConstraints": "test",
        "cpu": "test",
        "memory": "test",
        "tags": "test",
        "pidMode": "test",
        "ipcMode": "test",
        "proxyConfiguration": "test",
        "inferenceAccelerators": "test",
    }

    run_kwarg_dict = {
        "cluster": "test",
        "count": "test",
        "startedBy": "test",
        "group": "test",
        "placementConstraints": "test",
        "placementStrategy": "test",
        "platformVersion": "test",
        "networkConfiguration": "test",
        "tags": "test",
        "enableECSManagedTags": "test",
        "propagateTags": "test",
    }

    # Client args
    monkeypatch.setenv("AWS_ACCESS_KEY_ID", "id")
    monkeypatch.setenv("AWS_SECRET_ACCESS_KEY", "secret")
    monkeypatch.setenv("AWS_SESSION_TOKEN", "token")
    monkeypatch.setenv("REGION_NAME", "region")

    # Def / run args
    monkeypatch.setenv("taskRoleArn", "test")
    monkeypatch.setenv("executionRoleArn", "test")
    monkeypatch.setenv("volumes", "test")
    monkeypatch.setenv("placementConstraints", "test")
    monkeypatch.setenv("cpu", "test")
    monkeypatch.setenv("memory", "test")
    monkeypatch.setenv("tags", "test")
    monkeypatch.setenv("pidMode", "test")
    monkeypatch.setenv("ipcMode", "test")
    monkeypatch.setenv("proxyConfiguration", "test")
    monkeypatch.setenv("inferenceAccelerators", "test")
    monkeypatch.setenv("cluster", "test")
    monkeypatch.setenv("count", "test")
    monkeypatch.setenv("startedBy", "test")
    monkeypatch.setenv("group", "test")
    monkeypatch.setenv("placementStrategy", "test")
    monkeypatch.setenv("platformVersion", "test")
    monkeypatch.setenv("networkConfiguration", "test")
    monkeypatch.setenv("enableECSManagedTags", "test")
    monkeypatch.setenv("propagateTags", "test")

    agent = FargateAgent(subnets=["subnet"])
    assert agent
    assert agent.task_definition_kwargs == def_kwarg_dict
    assert agent.task_run_kwargs == run_kwarg_dict

    boto3_client.assert_called_with(
        "ecs",
        aws_access_key_id="id",
        aws_secret_access_key="secret",
        aws_session_token="token",
        region_name="region",
    )


def test_fargate_agent_config_env_vars_lists_dicts(monkeypatch, runner_token):
    boto3_client = MagicMock()
    monkeypatch.setattr("boto3.client", boto3_client)

    def_kwarg_dict = {
        "placementConstraints": ["test"],
        "proxyConfiguration": {"test": "test"},
    }

    run_kwarg_dict = {
        "placementConstraints": ["test"],
        "networkConfiguration": {"test": "test"},
    }

    # Client args
    monkeypatch.setenv("AWS_ACCESS_KEY_ID", "id")
    monkeypatch.setenv("AWS_SECRET_ACCESS_KEY", "secret")
    monkeypatch.setenv("AWS_SESSION_TOKEN", "token")
    monkeypatch.setenv("REGION_NAME", "region")

    # Def / run args
    monkeypatch.setenv("placementConstraints", "['test']")
    monkeypatch.setenv("proxyConfiguration", "{'test': 'test'}")
    monkeypatch.setenv("networkConfiguration", "{'test': 'test'}")

    agent = FargateAgent(subnets=["subnet"])
    assert agent
    assert agent.task_definition_kwargs == def_kwarg_dict
    assert agent.task_run_kwargs == run_kwarg_dict

    boto3_client.assert_called_with(
        "ecs",
        aws_access_key_id="id",
        aws_secret_access_key="secret",
        aws_session_token="token",
        region_name="region",
    )


def test_deploy_flow_raises(monkeypatch, runner_token):
    boto3_client = MagicMock()

    boto3_client.describe_task_definition.return_value = {}
    boto3_client.run_task.return_value = {"tasks": [{"taskArn": "test"}]}

    monkeypatch.setattr("boto3.client", MagicMock(return_value=boto3_client))

    agent = FargateAgent()

    with pytest.raises(ValueError):
        agent.deploy_flow(
            flow_run=GraphQLResult(
                {
                    "flow": GraphQLResult(
                        {"storage": Local().serialize(), "id": "id",}
                    ),
                    "id": "id",
                }
            )
        )

    assert not boto3_client.describe_task_definition.called
    assert not boto3_client.run_task.called


def test_deploy_flow_raises(monkeypatch, runner_token):
    boto3_client = MagicMock()

    boto3_client.describe_task_definition.return_value = {}
    boto3_client.run_task.return_value = {"tasks": [{"taskArn": "test"}]}

    monkeypatch.setattr("boto3.client", MagicMock(return_value=boto3_client))

    agent = FargateAgent()
    agent.deploy_flow(
        flow_run=GraphQLResult(
            {
                "flow": GraphQLResult(
                    {
                        "storage": Docker(
                            registry_url="test", image_name="name", image_tag="tag"
                        ).serialize(),
                        "id": "id",
                    }
                ),
                "id": "id",
                "name": "name",
            }
        )
    )

    assert boto3_client.describe_task_definition.called
    assert boto3_client.run_task.called


def test_deploy_flow_all_args(monkeypatch, runner_token):
    boto3_client = MagicMock()

    boto3_client.describe_task_definition.return_value = {}
    boto3_client.run_task.return_value = {"tasks": [{"taskArn": "test"}]}

    monkeypatch.setattr("boto3.client", MagicMock(return_value=boto3_client))

    kwarg_dict = {
        "taskRoleArn": "test",
        "executionRoleArn": "test",
        "volumes": "test",
        "placementConstraints": "test",
        "cpu": "test",
        "memory": "test",
        "tags": "test",
        "pidMode": "test",
        "ipcMode": "test",
        "proxyConfiguration": "test",
        "inferenceAccelerators": "test",
        "cluster": "cluster",
        "count": "test",
        "startedBy": "test",
        "group": "test",
        "placementStrategy": "test",
        "platformVersion": "test",
        "networkConfiguration": {
            "awsvpcConfiguration": {
                "subnets": ["subnet"],
                "assignPublicIp": "DISABLED",
                "securityGroups": ["security_group"],
            }
        },
        "enableECSManagedTags": "test",
        "propagateTags": "test",
    }

    agent = FargateAgent(
        aws_access_key_id="id",
        aws_secret_access_key="secret",
        aws_session_token="token",
        region_name="region",
        **kwarg_dict
    )
    agent.deploy_flow(
        flow_run=GraphQLResult(
            {
                "flow": GraphQLResult(
                    {
                        "storage": Docker(
                            registry_url="test", image_name="name", image_tag="tag"
                        ).serialize(),
                        "id": "id",
                    }
                ),
                "id": "id",
            }
        )
    )

    assert boto3_client.describe_task_definition.called
    assert boto3_client.run_task.called
    assert boto3_client.run_task.call_args[1]["cluster"] == "cluster"
    assert boto3_client.run_task.call_args[1]["taskDefinition"] == "prefect-task-id"
    assert boto3_client.run_task.call_args[1]["launchType"] == "FARGATE"
    assert boto3_client.run_task.call_args[1]["overrides"] == {
        "containerOverrides": [
            {
                "name": "flow",
                "environment": [
                    {"name": "PREFECT__CLOUD__AUTH_TOKEN", "value": ""},
                    {"name": "PREFECT__CONTEXT__FLOW_RUN_ID", "value": "id"},
                ],
            }
        ]
    }
    assert boto3_client.run_task.call_args[1]["networkConfiguration"] == {
        "awsvpcConfiguration": {
            "subnets": ["subnet"],
            "assignPublicIp": "DISABLED",
            "securityGroups": ["security_group"],
        }
    }


def test_deploy_flow_register_task_definition(monkeypatch, runner_token):
    boto3_client = MagicMock()

    boto3_client.describe_task_definition.side_effect = ClientError({}, None)
    boto3_client.run_task.return_value = {"tasks": [{"taskArn": "test"}]}
    boto3_client.register_task_definition.return_value = {}

    monkeypatch.setattr("boto3.client", MagicMock(return_value=boto3_client))

    agent = FargateAgent()
    agent.deploy_flow(
        flow_run=GraphQLResult(
            {
                "flow": GraphQLResult(
                    {
                        "storage": Docker(
                            registry_url="test", image_name="name", image_tag="tag"
                        ).serialize(),
                        "id": "id",
                    }
                ),
                "id": "id",
            }
        )
    )

    assert boto3_client.describe_task_definition.called
    assert boto3_client.register_task_definition.called
    assert (
        boto3_client.register_task_definition.call_args[1]["family"]
        == "prefect-task-id"
    )


def test_deploy_flow_register_task_definition_all_args(monkeypatch, runner_token):
    boto3_client = MagicMock()

    boto3_client.describe_task_definition.side_effect = ClientError({}, None)
    boto3_client.run_task.return_value = {"tasks": [{"taskArn": "test"}]}
    boto3_client.register_task_definition.return_value = {}

    monkeypatch.setattr("boto3.client", MagicMock(return_value=boto3_client))

    kwarg_dict = {
        "taskRoleArn": "test",
        "executionRoleArn": "test",
        "volumes": "test",
        "placementConstraints": "test",
        "cpu": "1",
        "memory": "2",
        "tags": "test",
        "pidMode": "test",
        "ipcMode": "test",
        "proxyConfiguration": "test",
        "inferenceAccelerators": "test",
        "cluster": "cluster",
        "count": "test",
        "startedBy": "test",
        "group": "test",
        "placementStrategy": "test",
        "platformVersion": "test",
        "networkConfiguration": {
            "awsvpcConfiguration": {
                "subnets": ["subnet"],
                "assignPublicIp": "DISABLED",
                "securityGroups": ["security_group"],
            }
        },
        "enableECSManagedTags": "test",
        "propagateTags": "test",
    }

<<<<<<< HEAD
    with set_temporary_config({"logging.log_to_cloud": True}):
        agent = FargateAgent(
            aws_access_key_id="id",
            aws_secret_access_key="secret",
            aws_session_token="token",
            region_name="region",
            **kwarg_dict
        )
    agent.deploy_flows(
        flow_runs=[
            GraphQLResult(
                {
                    "flow": GraphQLResult(
                        {
                            "storage": Docker(
                                registry_url="test", image_name="name", image_tag="tag"
                            ).serialize(),
                            "id": "id",
                        }
                    ),
                    "id": "id",
                    "name": "name",
                }
            )
        ]
=======
    agent = FargateAgent(
        aws_access_key_id="id",
        aws_secret_access_key="secret",
        aws_session_token="token",
        region_name="region",
        **kwarg_dict
    )
    agent.deploy_flow(
        flow_run=GraphQLResult(
            {
                "flow": GraphQLResult(
                    {
                        "storage": Docker(
                            registry_url="test", image_name="name", image_tag="tag"
                        ).serialize(),
                        "id": "id",
                    }
                ),
                "id": "id",
            }
        )
>>>>>>> cd79172d
    )

    assert boto3_client.describe_task_definition.called
    assert boto3_client.register_task_definition.called
    assert (
        boto3_client.register_task_definition.call_args[1]["family"]
        == "prefect-task-id"
    )
    assert boto3_client.register_task_definition.call_args[1][
        "containerDefinitions"
    ] == [
        {
            "name": "flow",
            "image": "test/name:tag",
            "command": ["/bin/sh", "-c", "prefect execute cloud-flow"],
            "environment": [
                {"name": "PREFECT__CLOUD__API", "value": "https://api.prefect.io"},
                {"name": "PREFECT__CLOUD__AGENT__LABELS", "value": "[]"},
                {"name": "PREFECT__CLOUD__USE_LOCAL_SECRETS", "value": "false"},
                {"name": "PREFECT__LOGGING__LOG_TO_CLOUD", "value": "true"},
                {"name": "PREFECT__LOGGING__LEVEL", "value": "DEBUG"},
                {
                    "name": "PREFECT__ENGINE__FLOW_RUNNER__DEFAULT_CLASS",
                    "value": "prefect.engine.cloud.CloudFlowRunner",
                },
                {
                    "name": "PREFECT__ENGINE__TASK_RUNNER__DEFAULT_CLASS",
                    "value": "prefect.engine.cloud.CloudTaskRunner",
                },
            ],
            "essential": True,
        }
    ]
    assert boto3_client.register_task_definition.call_args[1][
        "requiresCompatibilities"
    ] == ["FARGATE"]
    assert boto3_client.register_task_definition.call_args[1]["networkMode"] == "awsvpc"
    assert boto3_client.register_task_definition.call_args[1]["cpu"] == "1"
    assert boto3_client.register_task_definition.call_args[1]["memory"] == "2"


<<<<<<< HEAD
@pytest.mark.parametrize("flag", [True, False])
def test_deploy_flows_includes_agent_labels_in_environment(
    monkeypatch, runner_token, flag
):
=======
def test_deploy_flow_includes_agent_labels_in_environment(monkeypatch, runner_token):
>>>>>>> cd79172d
    boto3_client = MagicMock()

    boto3_client.describe_task_definition.side_effect = ClientError({}, None)
    boto3_client.run_task.return_value = {"tasks": [{"taskArn": "test"}]}
    boto3_client.register_task_definition.return_value = {}

    monkeypatch.setattr("boto3.client", MagicMock(return_value=boto3_client))

    kwarg_dict = {
        "taskRoleArn": "test",
        "executionRoleArn": "test",
        "volumes": "test",
        "placementConstraints": "test",
        "cpu": "1",
        "memory": "2",
        "tags": "test",
        "pidMode": "test",
        "ipcMode": "test",
        "proxyConfiguration": "test",
        "inferenceAccelerators": "test",
        "cluster": "cluster",
        "count": "test",
        "startedBy": "test",
        "group": "test",
        "placementStrategy": "test",
        "platformVersion": "test",
        "networkConfiguration": {
            "awsvpcConfiguration": {
                "subnets": ["subnet"],
                "assignPublicIp": "DISABLED",
                "securityGroups": ["security_group"],
            }
        },
        "enableECSManagedTags": "test",
        "propagateTags": "test",
    }

<<<<<<< HEAD
    with set_temporary_config({"logging.log_to_cloud": flag}):
        agent = FargateAgent(
            aws_access_key_id="id",
            aws_secret_access_key="secret",
            aws_session_token="token",
            region_name="region",
            labels=["aws", "staging"],
            **kwarg_dict
        )
    agent.deploy_flows(
        flow_runs=[
            GraphQLResult(
                {
                    "flow": GraphQLResult(
                        {
                            "storage": Docker(
                                registry_url="test", image_name="name", image_tag="tag"
                            ).serialize(),
                            "id": "id",
                        }
                    ),
                    "id": "id",
                    "name": "name",
                }
            )
        ]
=======
    agent = FargateAgent(
        aws_access_key_id="id",
        aws_secret_access_key="secret",
        aws_session_token="token",
        region_name="region",
        labels=["aws", "staging"],
        **kwarg_dict
    )
    agent.deploy_flow(
        flow_run=GraphQLResult(
            {
                "flow": GraphQLResult(
                    {
                        "storage": Docker(
                            registry_url="test", image_name="name", image_tag="tag"
                        ).serialize(),
                        "id": "id",
                    }
                ),
                "id": "id",
            }
        )
>>>>>>> cd79172d
    )

    assert boto3_client.describe_task_definition.called
    assert boto3_client.register_task_definition.called
    assert (
        boto3_client.register_task_definition.call_args[1]["family"]
        == "prefect-task-id"
    )
    assert boto3_client.register_task_definition.call_args[1][
        "containerDefinitions"
    ] == [
        {
            "name": "flow",
            "image": "test/name:tag",
            "command": ["/bin/sh", "-c", "prefect execute cloud-flow"],
            "environment": [
                {"name": "PREFECT__CLOUD__API", "value": "https://api.prefect.io"},
                {
                    "name": "PREFECT__CLOUD__AGENT__LABELS",
                    "value": "['aws', 'staging']",
                },
                {"name": "PREFECT__CLOUD__USE_LOCAL_SECRETS", "value": "false"},
                {"name": "PREFECT__LOGGING__LOG_TO_CLOUD", "value": str(flag).lower()},
                {"name": "PREFECT__LOGGING__LEVEL", "value": "DEBUG"},
                {
                    "name": "PREFECT__ENGINE__FLOW_RUNNER__DEFAULT_CLASS",
                    "value": "prefect.engine.cloud.CloudFlowRunner",
                },
                {
                    "name": "PREFECT__ENGINE__TASK_RUNNER__DEFAULT_CLASS",
                    "value": "prefect.engine.cloud.CloudTaskRunner",
                },
            ],
            "essential": True,
        }
    ]
    assert boto3_client.register_task_definition.call_args[1][
        "requiresCompatibilities"
    ] == ["FARGATE"]
    assert boto3_client.register_task_definition.call_args[1]["networkMode"] == "awsvpc"
    assert boto3_client.register_task_definition.call_args[1]["cpu"] == "1"
    assert boto3_client.register_task_definition.call_args[1]["memory"] == "2"


def test_deploy_flow_register_task_definition_no_repo_credentials(
    monkeypatch, runner_token
):
    boto3_client = MagicMock()

    boto3_client.describe_task_definition.side_effect = ClientError({}, None)
    boto3_client.run_task.return_value = {"tasks": [{"taskArn": "test"}]}
    boto3_client.register_task_definition.return_value = {}

    monkeypatch.setattr("boto3.client", MagicMock(return_value=boto3_client))

<<<<<<< HEAD
    with set_temporary_config({"logging.log_to_cloud": True}):
        agent = FargateAgent()
    agent.deploy_flows(
        flow_runs=[
            GraphQLResult(
                {
                    "flow": GraphQLResult(
                        {
                            "storage": Docker(
                                registry_url="test", image_name="name", image_tag="tag"
                            ).serialize(),
                            "id": "id",
                        }
                    ),
                    "id": "id",
                    "name": "name",
                }
            )
        ]
=======
    agent = FargateAgent()
    agent.deploy_flow(
        flow_run=GraphQLResult(
            {
                "flow": GraphQLResult(
                    {
                        "storage": Docker(
                            registry_url="test", image_name="name", image_tag="tag"
                        ).serialize(),
                        "id": "id",
                    }
                ),
                "id": "id",
            }
        )
>>>>>>> cd79172d
    )

    assert boto3_client.describe_task_definition.called
    assert boto3_client.register_task_definition.called
    assert boto3_client.register_task_definition.call_args[1][
        "containerDefinitions"
    ] == [
        {
            "name": "flow",
            "image": "test/name:tag",
            "command": ["/bin/sh", "-c", "prefect execute cloud-flow"],
            "environment": [
                {"name": "PREFECT__CLOUD__API", "value": "https://api.prefect.io"},
                {"name": "PREFECT__CLOUD__AGENT__LABELS", "value": "[]"},
                {"name": "PREFECT__CLOUD__USE_LOCAL_SECRETS", "value": "false"},
                {"name": "PREFECT__LOGGING__LOG_TO_CLOUD", "value": "true"},
                {"name": "PREFECT__LOGGING__LEVEL", "value": "DEBUG"},
                {
                    "name": "PREFECT__ENGINE__FLOW_RUNNER__DEFAULT_CLASS",
                    "value": "prefect.engine.cloud.CloudFlowRunner",
                },
                {
                    "name": "PREFECT__ENGINE__TASK_RUNNER__DEFAULT_CLASS",
                    "value": "prefect.engine.cloud.CloudTaskRunner",
                },
            ],
            "essential": True,
        }
    ]<|MERGE_RESOLUTION|>--- conflicted
+++ resolved
@@ -600,7 +600,6 @@
         "propagateTags": "test",
     }
 
-<<<<<<< HEAD
     with set_temporary_config({"logging.log_to_cloud": True}):
         agent = FargateAgent(
             aws_access_key_id="id",
@@ -609,31 +608,6 @@
             region_name="region",
             **kwarg_dict
         )
-    agent.deploy_flows(
-        flow_runs=[
-            GraphQLResult(
-                {
-                    "flow": GraphQLResult(
-                        {
-                            "storage": Docker(
-                                registry_url="test", image_name="name", image_tag="tag"
-                            ).serialize(),
-                            "id": "id",
-                        }
-                    ),
-                    "id": "id",
-                    "name": "name",
-                }
-            )
-        ]
-=======
-    agent = FargateAgent(
-        aws_access_key_id="id",
-        aws_secret_access_key="secret",
-        aws_session_token="token",
-        region_name="region",
-        **kwarg_dict
-    )
     agent.deploy_flow(
         flow_run=GraphQLResult(
             {
@@ -648,7 +622,6 @@
                 "id": "id",
             }
         )
->>>>>>> cd79172d
     )
 
     assert boto3_client.describe_task_definition.called
@@ -690,14 +663,10 @@
     assert boto3_client.register_task_definition.call_args[1]["memory"] == "2"
 
 
-<<<<<<< HEAD
 @pytest.mark.parametrize("flag", [True, False])
 def test_deploy_flows_includes_agent_labels_in_environment(
     monkeypatch, runner_token, flag
 ):
-=======
-def test_deploy_flow_includes_agent_labels_in_environment(monkeypatch, runner_token):
->>>>>>> cd79172d
     boto3_client = MagicMock()
 
     boto3_client.describe_task_definition.side_effect = ClientError({}, None)
@@ -735,7 +704,6 @@
         "propagateTags": "test",
     }
 
-<<<<<<< HEAD
     with set_temporary_config({"logging.log_to_cloud": flag}):
         agent = FargateAgent(
             aws_access_key_id="id",
@@ -745,32 +713,6 @@
             labels=["aws", "staging"],
             **kwarg_dict
         )
-    agent.deploy_flows(
-        flow_runs=[
-            GraphQLResult(
-                {
-                    "flow": GraphQLResult(
-                        {
-                            "storage": Docker(
-                                registry_url="test", image_name="name", image_tag="tag"
-                            ).serialize(),
-                            "id": "id",
-                        }
-                    ),
-                    "id": "id",
-                    "name": "name",
-                }
-            )
-        ]
-=======
-    agent = FargateAgent(
-        aws_access_key_id="id",
-        aws_secret_access_key="secret",
-        aws_session_token="token",
-        region_name="region",
-        labels=["aws", "staging"],
-        **kwarg_dict
-    )
     agent.deploy_flow(
         flow_run=GraphQLResult(
             {
@@ -785,7 +727,6 @@
                 "id": "id",
             }
         )
->>>>>>> cd79172d
     )
 
     assert boto3_client.describe_task_definition.called
@@ -841,28 +782,9 @@
 
     monkeypatch.setattr("boto3.client", MagicMock(return_value=boto3_client))
 
-<<<<<<< HEAD
     with set_temporary_config({"logging.log_to_cloud": True}):
         agent = FargateAgent()
-    agent.deploy_flows(
-        flow_runs=[
-            GraphQLResult(
-                {
-                    "flow": GraphQLResult(
-                        {
-                            "storage": Docker(
-                                registry_url="test", image_name="name", image_tag="tag"
-                            ).serialize(),
-                            "id": "id",
-                        }
-                    ),
-                    "id": "id",
-                    "name": "name",
-                }
-            )
-        ]
-=======
-    agent = FargateAgent()
+ 
     agent.deploy_flow(
         flow_run=GraphQLResult(
             {
@@ -877,7 +799,6 @@
                 "id": "id",
             }
         )
->>>>>>> cd79172d
     )
 
     assert boto3_client.describe_task_definition.called
