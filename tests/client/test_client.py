--- conflicted
+++ resolved
@@ -1095,11 +1095,7 @@
         }
     }
 
-<<<<<<< HEAD
-    patch_posts([dict(data=mutation_resp), dict(data=query_resp)])
-=======
-    post = patch_posts([dict(data=mutation_resp)])
->>>>>>> 42084d57
+    patch_posts([dict(data=mutation_resp)])
     with set_temporary_config(
         {
             "cloud.api": "http://my-cloud.foo",
