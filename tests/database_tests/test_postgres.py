--- conflicted
+++ resolved
@@ -18,12 +18,4 @@
         async with session.begin():
             for stmt in stmts:
                 if stmt:
-<<<<<<< HEAD
-                    await session.execute(sa.text(stmt))
-
-
-def test():
-    1 / 0
-=======
-                    await database_session.execute(sa.text(stmt))
->>>>>>> 114eb475
+                    await session.execute(sa.text(stmt))