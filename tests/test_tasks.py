import asyncio
import datetime
import inspect
import time
from asyncio import Event, sleep
from functools import partial
from pathlib import Path
from typing import Any, Dict, List, Optional
from unittest.mock import ANY, MagicMock, call
from uuid import UUID, uuid4

import anyio
import pydantic
import pytest
import regex as re

import prefect
from prefect import flow, tags
from prefect.blocks.core import Block
from prefect.client.orchestration import PrefectClient
from prefect.client.schemas.filters import LogFilter, LogFilterFlowRunId
from prefect.client.schemas.objects import StateType, TaskRunResult
from prefect.context import FlowRunContext, TaskRunContext, get_run_context
from prefect.exceptions import (
    MappingLengthMismatch,
    MappingMissingIterable,
    ParameterBindError,
    ReservedArgumentError,
)
from prefect.filesystems import LocalFileSystem
from prefect.futures import PrefectDistributedFuture
from prefect.futures import PrefectFuture as NewPrefectFuture
from prefect.logging import get_run_logger
from prefect.records.cache_policies import DEFAULT, TASKDEF
from prefect.results import ResultFactory
from prefect.runtime import task_run as task_run_ctx
from prefect.server import models
from prefect.settings import (
    PREFECT_DEBUG_MODE,
    PREFECT_TASK_DEFAULT_RETRIES,
    PREFECT_TASKS_REFRESH_CACHE,
    temporary_settings,
)
from prefect.states import State
from prefect.tasks import Task, task, task_input_hash
from prefect.testing.utilities import exceptions_equal
from prefect.transactions import Transaction
from prefect.utilities.annotations import allow_failure, unmapped
from prefect.utilities.asyncutils import run_coro_as_sync
from prefect.utilities.collections import quote
from prefect.utilities.engine import get_state_for_result


def comparable_inputs(d):
    return {k: set(v) for k, v in d.items()}


@pytest.fixture
def timeout_test_flow():
    @task(timeout_seconds=0.1)
    def times_out(x):
        time.sleep(2)
        return x

    @task
    def depends(x):
        return x

    @task
    def independent():
        return 42

    @flow
    def test_flow():
        ax = times_out.submit(1)
        bx = depends.submit(ax)
        cx = independent.submit()
        return ax, bx, cx

    return test_flow


async def get_background_task_run_parameters(task, parameters_id):
    factory = await ResultFactory.from_autonomous_task(task)
    return await factory.read_parameters(parameters_id)


class TestTaskName:
    def test_name_from_function(self):
        @task
        def my_task():
            pass

        assert my_task.name == "my_task"

    def test_name_from_kwarg(self):
        @task(name="another_name")
        def my_task():
            pass

        assert my_task.name == "another_name"


class TestTaskRunName:
    def test_run_name_default(self):
        @task
        def my_task():
            pass

        assert my_task.task_run_name is None

    def test_invalid_run_name(self):
        class InvalidTaskRunNameArg:
            def format(*args, **kwargs):
                pass

        with pytest.raises(
            TypeError,
            match=(
                "Expected string or callable for 'task_run_name'; got"
                " InvalidTaskRunNameArg instead."
            ),
        ):

            @task(task_run_name=InvalidTaskRunNameArg())
            def my_task():
                pass

    def test_invalid_runtime_run_name(self):
        class InvalidTaskRunNameArg:
            def format(*args, **kwargs):
                pass

        @task
        def my_task():
            pass

        @flow
        def my_flow():
            my_task()

        my_task.task_run_name = InvalidTaskRunNameArg()

        with pytest.raises(
            TypeError,
            match=(
                "Expected string or callable for 'task_run_name'; got"
                " InvalidTaskRunNameArg instead."
            ),
        ):
            my_flow()

    def test_run_name_from_kwarg(self):
        @task(task_run_name="another_name")
        def my_task():
            pass

        assert my_task.task_run_name == "another_name"

    def test_run_name_from_function(self):
        def generate_task_run_name():
            return "another_name"

        @task(task_run_name=generate_task_run_name)
        def my_task():
            pass

        assert my_task.task_run_name() == "another_name"

    def test_run_name_from_options(self):
        @task(task_run_name="first_name")
        def my_task():
            pass

        assert my_task.task_run_name == "first_name"

        new_task = my_task.with_options(task_run_name=lambda: "second_name")
        assert new_task.task_run_name() == "second_name"


class TestTaskCall:
    def test_sync_task_called_inside_sync_flow(self):
        @task
        def foo(x):
            return x

        @flow
        def bar():
            return foo(1)

        assert bar() == 1

    async def test_async_task_called_inside_async_flow(self):
        @task
        async def foo(x):
            return x

        @flow
        async def bar():
            return await foo(1)

        assert await bar() == 1

    async def test_sync_task_called_inside_async_flow(self):
        @task
        def foo(x):
            return x

        @flow
        async def bar():
            return foo(1)

        assert await bar() == 1

    def test_task_call_with_debug_mode(self):
        @task
        def foo(x):
            return x

        @flow
        def bar():
            return foo(1)

        with temporary_settings({PREFECT_DEBUG_MODE: True}):
            assert bar() == 1

    def test_task_called_with_task_dependency(self):
        @task
        def foo(x):
            return x

        @task
        def bar(y):
            return y + 1

        @flow
        def test_flow():
            return bar(foo(1))

        assert test_flow() == 2

    def test_task_with_variadic_args(self):
        @task
        def foo(*foo, bar):
            return foo, bar

        @flow
        def test_flow():
            return foo(1, 2, 3, bar=4)

        assert test_flow() == ((1, 2, 3), 4)

    def test_task_with_variadic_keyword_args(self):
        @task
        def foo(foo, bar, **foobar):
            return foo, bar, foobar

        @flow
        def test_flow():
            return foo(1, 2, x=3, y=4, z=5)

        assert test_flow() == (1, 2, dict(x=3, y=4, z=5))

    def test_task_doesnt_modify_args(self):
        @task
        def identity(x):
            return x

        @task
        def appender(x):
            x.append(3)
            return x

        val = [1, 2]
        assert identity(val) is val
        assert val == [1, 2]
        assert appender(val) is val
        assert val == [1, 2, 3]

    async def test_task_failure_raises_in_flow(self):
        @task
        def foo():
            raise ValueError("Test")

        @flow
        def bar():
            foo()
            return "bar"

        state = bar(return_state=True)
        assert state.is_failed()
        with pytest.raises(ValueError, match="Test"):
            await state.result()

    def test_task_with_name_supports_callable_objects(self):
        class A:
            def __call__(self, *_args: Any, **_kwargs: Any) -> Any:
                return "hello"

        a = A()
        task = Task(fn=a, name="Task")
        assert task.fn is a

    def test_task_supports_callable_objects(self):
        class A:
            def __call__(self, *_args: Any, **_kwargs: Any) -> Any:
                return "hello"

        a = A()
        task = Task(fn=a)
        assert task.fn is a

    def test_task_run_with_name_from_callable_object(self):
        class Foo:
            message = "hello"

            def __call__(self, prefix: str, suffix: str) -> Any:
                return prefix + self.message + suffix

        obj = Foo()
        foo = Task(fn=obj, name="Task")

        @flow
        def bar():
            return foo("a", suffix="b")

        assert bar() == "ahellob"

    def test_task_run_from_callable_object(self):
        class Foo:
            message = "hello"

            def __call__(self, prefix: str, suffix: str) -> Any:
                return prefix + self.message + suffix

        obj = Foo()
        foo = Task(fn=obj)

        @flow
        def bar():
            return foo("a", suffix="b")

        assert bar() == "ahellob"

    class BaseFooModel(pydantic.BaseModel):
        model_config = pydantic.ConfigDict(ignored_types=(Task,))
        x: int

    class BaseFoo:
        def __init__(self, x):
            self.x = x

    @pytest.mark.parametrize("T", [BaseFoo, BaseFooModel])
    def test_task_supports_instance_methods(self, T):
        class Foo(T):
            @task
            def instance_method(self):
                return self.x

        f = Foo(x=1)
        assert Foo(x=5).instance_method() == 5
        # ensure the instance binding is not global
        assert f.instance_method() == 1

        assert isinstance(Foo(x=10).instance_method, Task)

    @pytest.mark.parametrize("T", [BaseFoo, BaseFooModel])
    def test_task_supports_class_methods(self, T):
        class Foo(T):
            @classmethod
            @task
            def class_method(cls):
                return cls.__name__

        assert Foo.class_method() == "Foo"
        assert isinstance(Foo.class_method, Task)

    @pytest.mark.parametrize("T", [BaseFoo, BaseFooModel])
    def test_task_supports_static_methods(self, T):
        class Foo(T):
            @staticmethod
            @task
            def static_method():
                return "static"

        assert Foo.static_method() == "static"
        assert isinstance(Foo.static_method, Task)

<<<<<<< HEAD
    def test_instance_method_doesnt_create_copy_of_self(self):
        class Foo(pydantic.BaseModel):
            model_config = dict(
                ignored_types=(prefect.Flow, prefect.Task),
            )

            @task
            def get_x(self):
                return self

        f = Foo()

        # assert that the value is equal to the original
        assert f.get_x() == f
        # assert that the value IS the original and was never copied
        assert f.get_x() is f

    def test_instance_method_doesnt_create_copy_of_args(self):
        class Foo(pydantic.BaseModel):
            model_config = dict(
                ignored_types=(prefect.Flow, prefect.Task),
            )
            x: dict

            @task
            def get_x(self):
                return self.x

        val = dict(a=1)
        f = Foo(x=val)

        # this is surprising but pydantic sometimes copies values during
        # construction/validation (it doesn't for nested basemodels, by default)
        # Therefore this assert is to set a baseline for the test, because if
        # you try to write the test as `assert f.get_x() is val` it will fail
        # and it's not Prefect's fault.
        assert f.x is not val

        # assert that the value is equal to the original
        assert f.get_x() == f.x
        # assert that the value IS the original and was never copied
        assert f.get_x() is f.x
=======
    @pytest.mark.parametrize("T", [BaseFoo, BaseFooModel])
    async def test_task_supports_async_instance_methods(self, T):
        class Foo(T):
            @task
            async def instance_method(self):
                return self.x

        f = Foo(x=1)
        assert await Foo(x=5).instance_method() == 5
        # ensure the instance binding is not global
        assert await f.instance_method() == 1

        assert isinstance(Foo(x=10).instance_method, Task)

    @pytest.mark.parametrize("T", [BaseFoo, BaseFooModel])
    async def test_task_supports_async_class_methods(self, T):
        class Foo(T):
            @classmethod
            @task
            async def class_method(cls):
                return cls.__name__

        assert await Foo.class_method() == "Foo"
        assert isinstance(Foo.class_method, Task)

    @pytest.mark.parametrize("T", [BaseFoo, BaseFooModel])
    async def test_task_supports_async_static_methods(self, T):
        class Foo(T):
            @staticmethod
            @task
            async def static_method():
                return "static"

        assert await Foo.static_method() == "static"
        assert isinstance(Foo.static_method, Task)
>>>>>>> dc6e4188

    def test_error_message_if_decorate_classmethod(self):
        with pytest.raises(
            TypeError, match="@classmethod should be applied on top of @task"
        ):

            class Foo:
                @task
                @classmethod
                def bar():
                    pass

    def test_error_message_if_decorate_staticmethod(self):
        with pytest.raises(
            TypeError, match="@staticmethod should be applied on top of @task"
        ):

            class Foo:
                @task
                @staticmethod
                def bar():
                    pass


class TestTaskRun:
    async def test_sync_task_run_inside_sync_flow(self):
        @task
        def foo(x):
            return x

        @flow
        def bar():
            return foo(1, return_state=True)

        task_state = bar()
        assert isinstance(task_state, State)
        assert await task_state.result() == 1

    async def test_async_task_run_inside_async_flow(self):
        @task
        async def foo(x):
            return x

        @flow
        async def bar():
            return await foo(1, return_state=True)

        task_state = await bar()
        assert isinstance(task_state, State)
        assert await task_state.result() == 1

    async def test_sync_task_run_inside_async_flow(self):
        @task
        def foo(x):
            return x

        @flow
        async def bar():
            return foo(1, return_state=True)

        task_state = await bar()
        assert isinstance(task_state, State)
        assert await task_state.result() == 1

    def test_task_failure_does_not_affect_flow(self):
        @task
        def foo():
            raise ValueError("Test")

        @flow
        def bar():
            foo(return_state=True)
            return "bar"

        assert bar() == "bar"

    async def test_task_with_return_state_true(self):
        @task
        def foo(x):
            return x

        @flow
        def bar():
            return foo(1, return_state=True)

        task_state = bar()
        assert isinstance(task_state, State)
        assert await task_state.result() == 1


class TestTaskSubmit:
    def test_raises_outside_of_flow(self):
        @task
        def foo(x):
            return x

        with pytest.raises(RuntimeError):
            foo.submit(1)

    async def test_sync_task_submitted_inside_sync_flow(self):
        @task
        def foo(x):
            return x

        @flow
        def bar():
            future = foo.submit(1)
            assert isinstance(future, NewPrefectFuture)
            return future

        task_state = bar()
        assert await task_state.result() == 1

    async def test_sync_task_with_return_state_true(self):
        @task
        def foo(x):
            return x

        @flow
        def bar():
            state = foo.submit(1, return_state=True)
            assert isinstance(state, State)
            return state

        task_state = bar()
        assert await task_state.result() == 1

    async def test_async_task_with_return_state_true(self):
        @task
        async def foo(x):
            return x

        @flow
        async def bar():
            state = foo.submit(1, return_state=True)
            assert isinstance(state, State)
            return state

        task_state = await bar()
        assert await task_state.result() == 1

    async def test_async_task_submitted_inside_async_flow(self):
        @task
        async def foo(x):
            return x

        @flow
        async def bar():
            future = foo.submit(1)
            assert isinstance(future, NewPrefectFuture)
            return future

        task_state = await bar()
        assert await task_state.result() == 1

    async def test_sync_task_submitted_inside_async_flow(self):
        @task
        def foo(x):
            return x

        @flow
        async def bar():
            future = foo.submit(1)
            assert isinstance(future, NewPrefectFuture)
            return future

        task_state = await bar()
        assert await task_state.result() == 1

    async def test_async_task_submitted_inside_sync_flow(self):
        @task
        async def foo(x):
            return x

        @flow
        def bar():
            future = foo.submit(1)
            assert isinstance(future, NewPrefectFuture)
            return future

        task_state = bar()
        assert await task_state.result() == 1

    def test_task_failure_does_not_affect_flow(self):
        @task
        def foo():
            raise ValueError("Test")

        @flow
        def bar():
            foo.submit()
            return "bar"

        assert bar() == "bar"

    async def test_downstream_does_not_run_if_upstream_fails(self):
        @task
        def fails():
            raise ValueError("Fail task!")

        @task
        def bar(y):
            return y

        @flow
        def test_flow():
            f = fails.submit()
            b = bar.submit(f)
            return b

        flow_state = test_flow(return_state=True)
        task_state = await flow_state.result(raise_on_failure=False)
        assert task_state.is_pending()
        assert task_state.name == "NotReady"

    def test_downstream_runs_if_upstream_succeeds(self):
        @task
        def foo(x):
            return x

        @task
        def bar(y):
            return y + 1

        @flow
        def test_flow():
            f = foo.submit(1)
            b = bar.submit(f)
            return b.result()

        assert test_flow() == 2

    def test_downstream_receives_exception_if_upstream_fails_and_allow_failure(self):
        @task
        def fails():
            raise ValueError("Fail task!")

        @task
        def bar(y):
            return y

        @flow
        def test_flow():
            f = fails.submit()
            b = bar.submit(allow_failure(f))
            return b.result()

        result = test_flow()
        assert isinstance(result, ValueError)
        assert "Fail task!" in str(result)

    def test_downstream_receives_exception_in_collection_if_upstream_fails_and_allow_failure(
        self,
    ):
        @task
        def fails():
            raise ValueError("Fail task!")

        @task
        def bar(y):
            return y

        @flow
        def test_flow():
            f = fails.submit()
            b = bar.submit(allow_failure([f, 1, 2]))
            return b.result()

        result = test_flow()
        assert isinstance(result, list), f"Expected list; got {type(result)}"
        assert isinstance(result[0], ValueError)
        assert result[1:] == [1, 2]
        assert "Fail task!" in str(result)

    async def test_allow_failure_chained_mapped_tasks(
        self,
    ):
        @task
        def fails_on_two(x):
            if x == 2:
                raise ValueError("Fail task")
            return x

        @task
        def identity(y):
            return y

        @flow
        def test_flow():
            f = fails_on_two.map([1, 2, 3])
            b = identity.map(allow_failure(f))
            return b

        states = test_flow()
        assert isinstance(states, list), f"Expected list; got {type(states)}"

        assert await states[0].result(), await states[2].result() == [1, 3]

        assert states[1].is_completed()
        assert exceptions_equal(await states[1].result(), ValueError("Fail task"))

    async def test_allow_failure_mapped_with_noniterable_upstream(
        self,
    ):
        @task
        def fails():
            raise ValueError("Fail task")

        @task
        def identity(y, z):
            return y, z

        @flow
        def test_flow():
            f = fails.submit()
            b = identity.map([1, 2, 3], allow_failure(f))
            return b

        states = test_flow()
        assert isinstance(states, list), f"Expected list; got {type(states)}"

        assert len(states) == 3
        for i, state in enumerate(states):
            y, z = await state.result()
            assert y == i + 1
            assert exceptions_equal(z, ValueError("Fail task"))

    async def test_raises_if_depends_on_itself(self):
        @task
        def say_hello(name):
            return f"Hello {name}!"

        @flow
        def my_flow():
            greeting_queue = []
            for i in range(3):
                if greeting_queue:
                    wait_for = greeting_queue
                else:
                    wait_for = []
                future = say_hello.submit(name=f"Person {i}", wait_for=wait_for)
                greeting_queue.append(future)

            for fut in greeting_queue:
                print(fut.result())

        with pytest.raises(ValueError, match="deadlock"):
            my_flow()

    def test_logs_message_when_submitted_tasks_end_in_pending(self, caplog):
        """
        If submitted tasks aren't waited on before a flow exits, they may fail to run
        because they're transition from PENDING to RUNNING is denied. This test ensures
        that a message is logged when this happens.
        """

        @task
        def foo():
            pass

        @flow
        def test_flow():
            for _ in range(10):
                foo.submit()

        test_flow()
        assert (
            "Please wait for all submitted tasks to complete before exiting your flow"
            in caplog.text
        )


class TestTaskStates:
    @pytest.mark.parametrize("error", [ValueError("Hello"), None])
    async def test_final_state_reflects_exceptions_during_run(self, error):
        @task
        def bar():
            if error:
                raise error

        @flow(version="test")
        def foo():
            return quote(bar(return_state=True))

        task_state = foo().unquote()

        # Assert the final state is correct
        assert task_state.is_failed() if error else task_state.is_completed()
        assert exceptions_equal(await task_state.result(raise_on_failure=False), error)

    async def test_final_task_state_respects_returned_state(self):
        @task
        def bar():
            return State(
                type=StateType.FAILED,
                message="Test returned state",
                data=True,
            )

        @flow(version="test")
        def foo():
            return quote(bar(return_state=True))

        task_state = foo().unquote()

        # Assert the final state is correct
        assert task_state.is_failed()
        assert await task_state.result(raise_on_failure=False) is True
        assert task_state.message == "Test returned state"


class TestTaskVersion:
    def test_task_version_defaults_to_null(self):
        @task
        def my_task():
            pass

        assert my_task.version is None

    def test_task_version_can_be_provided(self):
        @task(version="test-dev-experimental")
        def my_task():
            pass

        assert my_task.version == "test-dev-experimental"

    async def test_task_version_is_set_in_backend(self, prefect_client):
        @task(version="test-dev-experimental")
        def my_task():
            pass

        @flow
        def test():
            return my_task(return_state=True)

        task_state = test()
        task_run = await prefect_client.read_task_run(
            task_state.state_details.task_run_id
        )
        assert task_run.task_version == "test-dev-experimental"


class TestTaskFutures:
    async def test_wait_gets_final_state(self, prefect_client):
        @task
        async def foo():
            return 1

        @flow
        async def my_flow():
            future = foo.submit()
            future.wait()
            state = future.state

            assert state.is_completed()

            # TODO: The ids are not equal here, why?
            # task_run = await prefect_client.read_task_run(state.state_details.task_run_id)
            # assert task_run.state.model_dump(exclude={"data"}) == state.model_dump(exclude={"data"})

        await my_flow()

    async def test_wait_returns_none_with_timeout_exceeded(self):
        @task
        async def foo():
            await anyio.sleep(0.1)
            return 1

        @flow
        async def my_flow():
            future = foo.submit()
            future.wait(0.01)
            state = future.state
            assert not state.is_completed()

        await my_flow()

    async def test_wait_returns_final_state_with_timeout_not_exceeded(self):
        @task
        async def foo():
            return 1

        @flow
        async def my_flow():
            future = foo.submit()
            future.wait(5)
            state = future.state

            assert state is not None
            assert state.is_completed()

        await my_flow()

    async def test_result_raises_with_timeout_exceeded(self):
        @task
        async def foo():
            await anyio.sleep(0.1)
            return 1

        @flow
        async def my_flow():
            future = foo.submit()
            with pytest.raises(TimeoutError):
                future.result(timeout=0.01)

        await my_flow()

    async def test_result_returns_data_with_timeout_not_exceeded(self):
        @task
        async def foo():
            return 1

        @flow
        async def my_flow():
            future = foo.submit()
            result = future.result(timeout=5)
            assert result == 1

        await my_flow()

    async def test_result_returns_data_without_timeout(self):
        @task
        async def foo():
            return 1

        @flow
        async def my_flow():
            future = foo.submit()
            result = future.result()
            assert result == 1

        await my_flow()

    async def test_result_raises_exception_from_task(self):
        @task
        async def foo():
            raise ValueError("Test")

        @flow
        async def my_flow():
            future = foo.submit()
            with pytest.raises(ValueError, match="Test"):
                future.result()
            return True  # Ignore failed tasks

        await my_flow()

    async def test_result_returns_exception_from_task_if_asked(self):
        @task
        async def foo():
            raise ValueError("Test")

        @flow
        async def my_flow():
            future = foo.submit()
            result = future.result(raise_on_failure=False)
            assert exceptions_equal(result, ValueError("Test"))
            return True  # Ignore failed tasks

        await my_flow()

    async def test_async_tasks_in_sync_flows_return_sync_futures(self):
        data = {"value": 1}

        @task
        async def get_data():
            return data

        # note this flow is purposely not async
        @flow
        def test_flow():
            future = get_data.submit()
            result = future.result()
            assert result == data, "Retrieving the result returns data"
            return result

        assert test_flow() == data


class TestTaskRetries:
    """
    Note, task retry delays are tested in `test_engine` because we need to mock the
    sleep call which requires a task run id before the task is called.
    """

    @pytest.mark.parametrize("always_fail", [True, False])
    async def test_task_respects_retry_count(self, always_fail, prefect_client):
        mock = MagicMock()
        exc = ValueError()

        @task(retries=3)
        def flaky_function():
            mock()

            # 3 retries means 4 attempts
            # Succeed on the final retry unless we're ending in a failure
            if not always_fail and mock.call_count == 4:
                return True

            raise exc

        @flow
        def test_flow():
            future = flaky_function.submit()
            future.wait()
            return future.state, ...

        task_run_state, _ = test_flow()
        task_run_id = task_run_state.state_details.task_run_id

        if always_fail:
            assert task_run_state.is_failed()
            assert exceptions_equal(
                await task_run_state.result(raise_on_failure=False), exc
            )
            assert mock.call_count == 4
        else:
            assert task_run_state.is_completed()
            assert await task_run_state.result() is True
            assert mock.call_count == 4

        states = await prefect_client.read_task_run_states(task_run_id)

        state_names = [state.name for state in states]
        # task retries are client-side in the new engine
        assert state_names == [
            "Pending",
            "Running",
            "Retrying",
            "Retrying",
            "Retrying",
            "Failed" if always_fail else "Completed",
        ]

    async def test_task_only_uses_necessary_retries(self, prefect_client):
        mock = MagicMock()
        exc = ValueError()

        @task(retries=3)
        def flaky_function():
            mock()
            if mock.call_count == 2:
                return True
            raise exc

        @flow
        def test_flow():
            future = flaky_function.submit()
            future.wait()
            return future.state

        task_run_state = test_flow()
        task_run_id = task_run_state.state_details.task_run_id

        assert task_run_state.is_completed()
        assert await task_run_state.result() is True
        assert mock.call_count == 2

        states = await prefect_client.read_task_run_states(task_run_id)
        state_names = [state.name for state in states]
        # task retries are client side in the new engine
        assert state_names == [
            "Pending",
            "Running",
            "Retrying",
            "Completed",
        ]

    async def test_task_retries_receive_latest_task_run_in_context(self):
        contexts: List[TaskRunContext] = []

        @task(retries=3)
        def flaky_function():
            contexts.append(get_run_context())
            raise ValueError()

        @flow
        def test_flow():
            flaky_function()

        with pytest.raises(ValueError):
            test_flow()

        expected_state_names = [
            "Running",
            "Retrying",
            "Retrying",
            "Retrying",
        ]
        assert len(contexts) == len(expected_state_names)
        for i, context in enumerate(contexts):
            assert context.task_run.run_count == i + 1
            assert context.task_run.state_name == expected_state_names[i]

            if i > 0:
                last_context = contexts[i - 1]
                assert (
                    last_context.start_time < context.start_time
                ), "Timestamps should be increasing"

    async def test_global_task_retry_config(self):
        with temporary_settings(updates={PREFECT_TASK_DEFAULT_RETRIES: "1"}):
            mock = MagicMock()
            exc = ValueError()

            @task()
            def flaky_function():
                mock()
                if mock.call_count == 2:
                    return True
                raise exc

            @flow
            def test_flow():
                future = flaky_function.submit()
                return future.wait()

            test_flow()
            assert mock.call_count == 2


class TestTaskCaching:
    async def test_repeated_task_call_within_flow_is_not_cached_by_default(self):
        @task
        def foo(x):
            return x

        @flow
        def bar():
            return foo(1, return_state=True), foo(1, return_state=True)

        first_state, second_state = bar()
        assert first_state.name == "Completed"
        assert second_state.name == "Completed"
        assert await second_state.result() == await first_state.result()

    async def test_cache_hits_within_flows_are_cached(self):
        @task(cache_key_fn=lambda *_: "cache_hit-1")
        def foo(x):
            return x

        @flow
        def bar():
            return foo(1, return_state=True), foo(2, return_state=True)

        first_state, second_state = bar()
        assert first_state.name == "Completed"
        assert second_state.name == "Cached"
        assert await second_state.result() == await first_state.result()

    def test_many_repeated_cache_hits_within_flows_cached(self):
        @task(cache_key_fn=lambda *_: "cache_hit-2")
        def foo(x):
            return x

        @flow
        def bar():
            foo(1, return_state=True)  # populate the cache
            return [foo(i, return_state=True) for i in range(5)]

        states = bar()
        assert all(state.name == "Cached" for state in states), states

    async def test_cache_hits_between_flows_are_cached(self):
        @task(cache_key_fn=lambda *_: "cache_hit-3")
        def foo(x):
            return x

        @flow
        def bar(x):
            return foo(x, return_state=True)

        first_state = bar(1)
        second_state = bar(2)
        assert first_state.name == "Completed"
        assert second_state.name == "Cached"
        assert await second_state.result() == await first_state.result() == 1

    def test_cache_misses_arent_cached(self):
        # this hash fn won't return the same value twice
        def mutating_key(*_, tally=[]):
            tally.append("x")
            return "call tally:" + "".join(tally)

        @task(cache_key_fn=mutating_key)
        def foo(x):
            return x

        @flow
        def bar():
            return foo(1, return_state=True), foo(1, return_state=True)

        first_state, second_state = bar()
        assert first_state.name == "Completed"
        assert second_state.name == "Completed"

    async def test_cache_key_fn_receives_context(self):
        def get_flow_run_id(context, args):
            return str(context.task_run.flow_run_id)

        @task(cache_key_fn=get_flow_run_id)
        def foo(x):
            return x

        @flow
        def bar():
            return foo("something", return_state=True), foo(
                "different", return_state=True
            )

        first_state, second_state = bar()
        assert first_state.name == "Completed"
        assert await first_state.result() == "something"

        assert second_state.name == "Cached"
        assert await second_state.result() == "something"

        third_state, fourth_state = bar()
        assert third_state.name == "Completed"
        assert fourth_state.name == "Cached"
        assert await third_state.result() == "something"
        assert await fourth_state.result() == "something"

    async def test_cache_key_fn_receives_resolved_futures(self):
        def check_args(context, params):
            assert params["x"] == "something"
            assert len(params) == 1
            return params["x"]

        @task
        def foo(x):
            return x

        @task(cache_key_fn=check_args)
        def bar(x):
            return x

        @flow
        def my_flow():
            future = foo.submit("something")
            # Mix run/submit to cover both cases
            return bar(future, return_state=True), bar.submit(future, return_state=True)

        first_state, second_state = my_flow()
        assert first_state.name == "Completed"
        assert await first_state.result() == "something"

        assert second_state.name == "Cached"
        assert await second_state.result() == "something"

    async def test_cache_key_fn_arg_inputs_are_stable(self):
        def stringed_inputs(context, args):
            return str(args)

        @task(cache_key_fn=stringed_inputs)
        def foo(a, b, c=3):
            return a + b + c

        @flow
        def bar():
            return (
                foo(1, 2, 3, return_state=True),
                foo(1, b=2, return_state=True),
                foo(c=3, a=1, b=2, return_state=True),
            )

        first_state, second_state, third_state = bar()
        assert first_state.name == "Completed"
        assert second_state.name == "Cached"
        assert third_state.name == "Cached"

        # same output
        assert await first_state.result() == 6
        assert await second_state.result() == 6
        assert await third_state.result() == 6

    async def test_cache_key_hits_with_future_expiration_are_cached(self):
        @task(
            cache_key_fn=lambda *_: "cache-hit-4",
            cache_expiration=datetime.timedelta(seconds=5),
        )
        def foo(x):
            return x

        @flow
        def bar():
            return foo(1, return_state=True), foo(2, return_state=True)

        first_state, second_state = bar()
        assert first_state.name == "Completed"
        assert second_state.name == "Cached"
        assert await second_state.result() == 1

    @pytest.mark.skip(reason="Expiration does not currently work with cache policies")
    async def test_cache_key_hits_with_past_expiration_are_not_cached(self):
        @task(
            cache_key_fn=lambda *_: "cache-hit-5",
            cache_expiration=datetime.timedelta(seconds=-5),
        )
        def foo(x):
            return x

        @flow
        def bar():
            return foo(1, return_state=True), foo(2, return_state=True)

        first_state, second_state = bar()
        assert first_state.name == "Completed"
        assert second_state.name == "Completed"
        assert await second_state.result() != await first_state.result()

    async def test_cache_misses_w_refresh_cache(self):
        @task(cache_key_fn=lambda *_: "cache-hit-6", refresh_cache=True)
        def foo(x):
            return x

        @flow
        def bar():
            return foo(1, return_state=True), foo(2, return_state=True)

        first_state, second_state = bar()
        assert first_state.name == "Completed"
        assert second_state.name == "Completed"
        assert await second_state.result() != await first_state.result()

    async def test_cache_hits_wo_refresh_cache(self):
        @task(cache_key_fn=lambda *_: "cache-hit-7", refresh_cache=False)
        def foo(x):
            return x

        @flow
        def bar():
            return foo(1, return_state=True), foo(2, return_state=True)

        first_state, second_state = bar()
        assert first_state.name == "Completed"
        assert second_state.name == "Cached"
        assert await second_state.result() == await first_state.result()

    async def test_tasks_refresh_cache_setting(self):
        @task(cache_key_fn=lambda *_: "cache-hit-8")
        def foo(x):
            return x

        @task(cache_key_fn=lambda *_: "cache-hit-8", refresh_cache=True)
        def refresh_task(x):
            return x

        @task(cache_key_fn=lambda *_: "cache-hit-8", refresh_cache=False)
        def not_refresh_task(x):
            return x

        @flow
        def bar():
            foo(0)
            return (
                foo(1, return_state=True),
                refresh_task(2, return_state=True),
                not_refresh_task(3, return_state=True),
            )

        with temporary_settings({PREFECT_TASKS_REFRESH_CACHE: True}):
            first_state, second_state, third_state = bar()
            assert first_state.name == "Completed"
            assert second_state.name == "Completed"
            assert third_state.name == "Cached"
            assert await second_state.result() != await first_state.result()
            assert await third_state.result() == await second_state.result()

    async def test_cache_key_fn_receives_self_if_method(self):
        """
        The `self` argument of a bound method is implicitly passed as a parameter to the decorated
        function. This test ensures that it is passed to the cache key function by checking that
        two instances of the same class do not share a cache (both instances yield COMPLETED states
        the first time they run and CACHED states the second time).
        """

        cache_args = []

        def stringed_inputs(context, args):
            cache_args.append(args)
            return str(args)

        class Foo:
            def __init__(self, x):
                self.x = x

            @task(cache_key_fn=stringed_inputs)
            def add(self, a):
                return a + self.x

        # create an instance that adds 1 and another that adds 100
        f1 = Foo(1)
        f2 = Foo(100)

        @flow
        def bar():
            return (
                f1.add(5, return_state=True),
                f1.add(5, return_state=True),
                f2.add(5, return_state=True),
                f2.add(5, return_state=True),
            )

        s1, s2, s3, s4 = bar()
        # the first two calls are completed / cached
        assert s1.name == "Completed"
        assert s2.name == "Cached"
        # the second two calls are completed / cached because it's a different instance
        assert s3.name == "Completed"
        assert s4.name == "Cached"

        # check that the cache key function received the self arg
        assert cache_args[0] == dict(self=f1, a=5)
        assert cache_args[1] == dict(self=f1, a=5)
        assert cache_args[2] == dict(self=f2, a=5)
        assert cache_args[3] == dict(self=f2, a=5)

        assert await s1.result() == 6
        assert await s2.result() == 6
        assert await s3.result() == 105
        assert await s4.result() == 105

    async def test_instance_methods_can_share_a_cache(self):
        """
        Test that instance methods can share a cache by using a cache key function that
        ignores the bound instance argument
        """

        def stringed_inputs(context, args):
            # remove the self arg from the cache key
            cache_args = args.copy()
            cache_args.pop("self")
            return str(cache_args)

        class Foo:
            def __init__(self, x):
                self.x = x

            @task(cache_key_fn=stringed_inputs)
            def add(self, a):
                return a + self.x

        # create an instance that adds 1 and another that adds 100
        f1 = Foo(1)
        f2 = Foo(100)

        @flow
        def bar():
            return (
                f1.add(5, return_state=True),
                f1.add(5, return_state=True),
                f2.add(5, return_state=True),
                f2.add(5, return_state=True),
            )

        s1, s2, s3, s4 = bar()
        # all subsequent calls are cached because the instance is not part of the cache key
        assert s1.name == "Completed"
        assert s2.name == "Cached"
        assert s3.name == "Cached"
        assert s4.name == "Cached"

        assert await s1.result() == 6
        assert await s2.result() == 6
        assert await s3.result() == 6
        assert await s4.result() == 6


class TestCacheFunctionBuiltins:
    async def test_task_input_hash_within_flows(self):
        @task(cache_key_fn=task_input_hash)
        def foo(x):
            return x

        @flow
        def bar():
            return (
                foo(1, return_state=True),
                foo(2, return_state=True),
                foo(1, return_state=True),
            )

        first_state, second_state, third_state = bar()
        assert first_state.name == "Completed"
        assert second_state.name == "Completed"
        assert third_state.name == "Cached"

        assert await first_state.result() != await second_state.result()
        assert await first_state.result() == await third_state.result()
        assert await first_state.result() == 1

    async def test_task_input_hash_between_flows(self):
        @task(cache_key_fn=task_input_hash)
        def foo(x):
            return x

        @flow
        def bar(x):
            return foo(x, return_state=True)

        first_state = bar(1)
        second_state = bar(2)
        third_state = bar(1)
        assert first_state.name == "Completed"
        assert second_state.name == "Completed"
        assert third_state.name == "Cached"
        assert await first_state.result() != await second_state.result()
        assert await first_state.result() == await third_state.result() == 1

    async def test_task_input_hash_works_with_object_return_types(self):
        """
        This is a regression test for a weird bug where `task_input_hash` would always
        use cloudpickle to generate the hash since we were passing in the raw function
        which is not JSON serializable. In this case, the return value could affect
        the pickle which would change the hash across runs. To fix this,
        `task_input_hash` hashes the function before passing data to `hash_objects` so
        the JSON serializer can be used.
        """

        class TestClass:
            def __init__(self, x):
                self.x = x

            def __eq__(self, other) -> bool:
                return type(self) == type(other) and self.x == other.x

        @task(cache_key_fn=task_input_hash)
        def foo(x):
            return TestClass(x)

        @flow
        def bar():
            return (
                foo(1, return_state=True),
                foo(2, return_state=True),
                foo(1, return_state=True),
            )

        first_state, second_state, third_state = bar()
        assert first_state.name == "Completed"
        assert second_state.name == "Completed"
        assert third_state.name == "Cached"

        assert await first_state.result() != await second_state.result()
        assert await first_state.result() == await third_state.result()

    async def test_task_input_hash_works_with_object_input_types(self):
        class TestClass:
            def __init__(self, x):
                self.x = x

            def __eq__(self, other) -> bool:
                return type(self) == type(other) and self.x == other.x

        @task(cache_key_fn=task_input_hash)
        def foo(instance):
            return instance.x

        @flow
        def bar():
            return (
                foo(TestClass(1), return_state=True),
                foo(TestClass(2), return_state=True),
                foo(TestClass(1), return_state=True),
            )

        first_state, second_state, third_state = bar()
        assert first_state.name == "Completed"
        assert second_state.name == "Completed"
        assert third_state.name == "Cached"

        assert await first_state.result() != await second_state.result()
        assert await first_state.result() == await third_state.result() == 1

    async def test_task_input_hash_works_with_block_input_types(self):
        class TestBlock(Block):
            x: int
            y: int
            z: int

        @task(cache_key_fn=task_input_hash)
        def foo(instance):
            return instance.x

        @flow
        def bar():
            return (
                foo(TestBlock(x=1, y=2, z=3), return_state=True),
                foo(TestBlock(x=4, y=2, z=3), return_state=True),
                foo(TestBlock(x=1, y=2, z=3), return_state=True),
            )

        first_state, second_state, third_state = bar()
        assert first_state.name == "Completed"
        assert second_state.name == "Completed"
        assert third_state.name == "Cached"

        assert await first_state.result() != await second_state.result()
        assert await first_state.result() == await third_state.result() == 1

    async def test_task_input_hash_depends_on_task_key_and_code(self):
        @task(cache_key_fn=task_input_hash)
        def foo(x):
            return x

        def foo_new_code(x):
            return x + 1

        def foo_same_code(x):
            return x

        @task(cache_key_fn=task_input_hash)
        def bar(x):
            return x

        @flow
        def my_flow():
            first = foo(1, return_state=True)
            foo.fn = foo_same_code
            second = foo(1, return_state=True)
            foo.fn = foo_new_code
            third = foo(1, return_state=True)
            fourth = bar(1, return_state=True)
            fifth = bar(1, return_state=True)
            return first, second, third, fourth, fifth

        (
            first_state,
            second_state,
            third_state,
            fourth_state,
            fifth_state,
        ) = my_flow()
        assert first_state.name == "Completed"
        assert second_state.name == "Cached"
        assert third_state.name == "Completed"
        assert fourth_state.name == "Completed"
        assert fifth_state.name == "Cached"

        assert await first_state.result() == await second_state.result() == 1
        assert await first_state.result() != await third_state.result()
        assert await fourth_state.result() == await fifth_state.result() == 1

    async def test_task_input_hash_works_with_block_input_types_and_bytes(self):
        class TestBlock(Block):
            x: int
            y: int
            z: bytes

        @task(cache_key_fn=task_input_hash)
        def foo(instance):
            return instance.x

        @flow
        def bar():
            return (
                foo(
                    TestBlock(x=1, y=2, z="dog".encode("utf-8")), return_state=True
                ),  # same
                foo(
                    TestBlock(x=4, y=2, z="dog".encode("utf-8")), return_state=True
                ),  # different x
                foo(
                    TestBlock(x=1, y=2, z="dog".encode("utf-8")), return_state=True
                ),  # same
                foo(
                    TestBlock(x=1, y=2, z="dog".encode("latin-1")), return_state=True
                ),  # same
                foo(
                    TestBlock(x=1, y=2, z="cat".encode("utf-8")), return_state=True
                ),  # different z
            )

        first_state, second_state, third_state, fourth_state, fifth_state = bar()
        assert first_state.name == "Completed"
        assert second_state.name == "Completed"
        assert third_state.name == "Cached"
        assert fourth_state.name == "Cached"
        assert fifth_state.name == "Completed"

        assert await first_state.result() != await second_state.result()
        assert (
            await first_state.result()
            == await third_state.result()
            == await fourth_state.result()
            == 1
        )


class TestTaskTimeouts:
    async def test_task_timeouts_actually_timeout(self, timeout_test_flow):
        flow_state = timeout_test_flow(return_state=True)
        timed_out, _, _ = await flow_state.result(raise_on_failure=False)
        assert timed_out.name == "TimedOut"
        assert timed_out.is_failed()

    async def test_task_timeouts_are_not_task_crashes(self, timeout_test_flow):
        flow_state = timeout_test_flow(return_state=True)
        timed_out, _, _ = await flow_state.result(raise_on_failure=False)
        assert timed_out.is_crashed() is False

    async def test_task_timeouts_do_not_crash_flow_runs(self, timeout_test_flow):
        flow_state = timeout_test_flow(return_state=True)
        timed_out, _, _ = await flow_state.result(raise_on_failure=False)

        assert timed_out.name == "TimedOut"
        assert timed_out.is_failed()
        assert flow_state.is_failed()
        assert flow_state.is_crashed() is False

    async def test_task_timeouts_do_not_timeout_prematurely(self):
        @task(timeout_seconds=100)
        def my_task():
            time.sleep(1)
            return 42

        @flow
        def my_flow():
            x = my_task.submit()
            return x

        flow_state = my_flow(return_state=True)
        assert flow_state.type == StateType.COMPLETED

        task_res = await flow_state.result()
        assert task_res.type == StateType.COMPLETED


class TestTaskRunTags:
    async def test_task_run_tags_added_at_submission(self, prefect_client):
        @flow
        def my_flow():
            with tags("a", "b"):
                future = my_task.submit()

            return future

        @task
        def my_task():
            pass

        task_state = my_flow()
        task_run = await prefect_client.read_task_run(
            task_state.state_details.task_run_id
        )
        assert set(task_run.tags) == {"a", "b"}

    async def test_task_run_tags_added_at_run(self, prefect_client):
        @flow
        def my_flow():
            with tags("a", "b"):
                state = my_task(return_state=True)

            return state

        @task
        def my_task():
            pass

        task_state = my_flow()
        task_run = await prefect_client.read_task_run(
            task_state.state_details.task_run_id
        )
        assert set(task_run.tags) == {"a", "b"}

    async def test_task_run_tags_added_at_call(self, prefect_client):
        @flow
        def my_flow():
            with tags("a", "b"):
                result = my_task()

            return get_state_for_result(result)

        @task
        def my_task():
            return "foo"

        task_state = my_flow()
        task_run = await prefect_client.read_task_run(
            task_state.state_details.task_run_id
        )
        assert set(task_run.tags) == {"a", "b"}

    async def test_task_run_tags_include_tags_on_task_object(self, prefect_client):
        @flow
        def my_flow():
            with tags("c", "d"):
                state = my_task(return_state=True)

            return state

        @task(tags={"a", "b"})
        def my_task():
            pass

        task_state = my_flow()
        task_run = await prefect_client.read_task_run(
            task_state.state_details.task_run_id
        )
        assert set(task_run.tags) == {"a", "b", "c", "d"}

    async def test_task_run_tags_include_flow_run_tags(self, prefect_client):
        @flow
        def my_flow():
            with tags("c", "d"):
                state = my_task(return_state=True)

            return state

        @task
        def my_task():
            pass

        with tags("a", "b"):
            task_state = my_flow()

        task_run = await prefect_client.read_task_run(
            task_state.state_details.task_run_id
        )
        assert set(task_run.tags) == {"a", "b", "c", "d"}

    async def test_task_run_tags_not_added_outside_context(self, prefect_client):
        @flow
        def my_flow():
            with tags("a", "b"):
                my_task()
            state = my_task(return_state=True)

            return state

        @task
        def my_task():
            pass

        task_state = my_flow()
        task_run = await prefect_client.read_task_run(
            task_state.state_details.task_run_id
        )
        assert not task_run.tags

    async def test_task_run_tags_respects_nesting(self, prefect_client):
        @flow
        def my_flow():
            with tags("a", "b"):
                with tags("c", "d"):
                    state = my_task(return_state=True)

            return state

        @task
        def my_task():
            pass

        task_state = my_flow()
        task_run = await prefect_client.read_task_run(
            task_state.state_details.task_run_id
        )
        assert set(task_run.tags) == {"a", "b", "c", "d"}


class TestTaskInputs:
    """Tests relationship tracking between tasks"""

    @pytest.fixture
    def flow_with_upstream_downstream(self):
        @task
        def upstream(result):
            return result

        @task
        def downstream(value):
            return value

        @flow
        def upstream_downstream_flow(result):
            upstream_state = upstream(result, return_state=True)
            # TODO: Running with the new engine causes the result call to return a coroutine
            # because it runs on the main thread with an active event loop. We need to update
            # result retrieval to be sync.
            result = upstream_state.result()
            if inspect.isawaitable(result):
                result = run_coro_as_sync(result)
            downstream_state = downstream(result, return_state=True)
            return upstream_state, downstream_state

        return upstream_downstream_flow

    async def test_task_inputs_populated_with_no_upstreams(self, prefect_client):
        @task
        def foo(x):
            return x

        @flow
        def test_flow():
            return foo.submit(1)

        flow_state = test_flow(return_state=True)
        x = await flow_state.result()

        task_run = await prefect_client.read_task_run(x.state_details.task_run_id)

        assert task_run.task_inputs == dict(x=[])

    async def test_task_inputs_populated_with_no_upstreams_and_multiple_parameters(
        self, prefect_client
    ):
        @task
        def foo(x, *a, **k):
            return x

        @flow
        def test_flow():
            return foo.submit(1)

        flow_state = test_flow(return_state=True)
        x = await flow_state.result()

        task_run = await prefect_client.read_task_run(x.state_details.task_run_id)

        assert task_run.task_inputs == dict(x=[], a=[], k=[])

    async def test_task_inputs_populated_with_one_upstream_positional_future(
        self, prefect_client
    ):
        @task
        def foo(x):
            return x

        @task
        def bar(x, y):
            return x + y

        @flow
        def test_flow():
            a = foo.submit(1)
            b = foo.submit(2)
            c = bar(a, 1, return_state=True)
            return a, b, c

        flow_state = test_flow(return_state=True)
        a, b, c = await flow_state.result()

        task_run = await prefect_client.read_task_run(c.state_details.task_run_id)

        assert task_run.task_inputs == dict(
            x=[TaskRunResult(id=a.state_details.task_run_id)],
            y=[],
        )

    async def test_task_inputs_populated_with_one_upstream_keyword_future(
        self, prefect_client
    ):
        @task
        def foo(x):
            return x

        @task
        def bar(x, y):
            return x + y

        @flow
        def test_flow():
            a = foo.submit(1)
            b = foo.submit(2)
            c = bar(x=a, y=1, return_state=True)
            return a, b, c

        flow_state = test_flow(return_state=True)
        a, b, c = await flow_state.result()

        task_run = await prefect_client.read_task_run(c.state_details.task_run_id)

        assert task_run.task_inputs == dict(
            x=[TaskRunResult(id=a.state_details.task_run_id)],
            y=[],
        )

    async def test_task_inputs_populated_with_two_upstream_futures(
        self, prefect_client
    ):
        @task
        def foo(x):
            return x

        @task
        def bar(x, y):
            return x + y

        @flow
        def test_flow():
            a = foo.submit(1)
            b = foo.submit(2)
            c = bar(a, b, return_state=True)
            return a, b, c

        flow_state = test_flow(return_state=True)
        a, b, c = await flow_state.result()

        task_run = await prefect_client.read_task_run(c.state_details.task_run_id)

        assert task_run.task_inputs == dict(
            x=[TaskRunResult(id=a.state_details.task_run_id)],
            y=[TaskRunResult(id=b.state_details.task_run_id)],
        )

    async def test_task_inputs_populated_with_two_upstream_futures_from_same_task(
        self, prefect_client
    ):
        @task
        def foo(x):
            return x

        @task
        def bar(x, y):
            return x + y

        @flow
        def test_flow():
            a = foo.submit(1)
            c = bar(a, a, return_state=True)
            return a, c

        flow_state = test_flow(return_state=True)
        a, c = await flow_state.result()

        task_run = await prefect_client.read_task_run(c.state_details.task_run_id)

        assert task_run.task_inputs == dict(
            x=[TaskRunResult(id=a.state_details.task_run_id)],
            y=[TaskRunResult(id=a.state_details.task_run_id)],
        )

    async def test_task_inputs_populated_with_nested_upstream_futures(
        self, prefect_client
    ):
        @task
        def foo(x):
            return x

        @task
        def bar(x, y):
            return x, y

        @flow
        def test_flow():
            a = foo.submit(1)
            b = foo.submit(2)
            c = foo.submit(3)
            d = bar([a, a, b], {3: b, 4: {5: {c, 4}}}, return_state=True)
            return a, b, c, d

        flow_state = test_flow(return_state=True)

        a, b, c, d = await flow_state.result()

        task_run = await prefect_client.read_task_run(d.state_details.task_run_id)

        assert comparable_inputs(task_run.task_inputs) == dict(
            x={
                TaskRunResult(id=a.state_details.task_run_id),
                TaskRunResult(id=b.state_details.task_run_id),
            },
            y={
                TaskRunResult(id=b.state_details.task_run_id),
                TaskRunResult(id=c.state_details.task_run_id),
            },
        )

    async def test_task_inputs_populated_with_subflow_upstream(self, prefect_client):
        @task
        def foo(x):
            return x

        @flow
        def child(x):
            return x

        @flow
        def parent():
            child_state = child(1, return_state=True)
            return child_state, foo.submit(child_state)

        parent_state = parent(return_state=True)
        child_state, task_state = await parent_state.result()

        task_run = await prefect_client.read_task_run(
            task_state.state_details.task_run_id
        )

        assert task_run.task_inputs == dict(
            x=[TaskRunResult(id=child_state.state_details.task_run_id)],
        )

    async def test_task_inputs_populated_with_result_upstream(
        self, sync_prefect_client
    ):
        @task
        def name():
            return "Fred"

        @task
        def say_hi(name):
            return f"Hi {name}"

        @flow
        def test_flow():
            my_name = name(return_state=True)
            hi = say_hi(my_name.result(), return_state=True)
            return my_name, hi

        flow_state = test_flow(return_state=True)
        name_state, hi_state = await flow_state.result()

        task_run = sync_prefect_client.read_task_run(hi_state.state_details.task_run_id)

        assert task_run.task_inputs == dict(
            name=[TaskRunResult(id=name_state.state_details.task_run_id)],
        )

    async def test_task_inputs_populated_with_result_upstream_from_future(
        self, prefect_client
    ):
        @task
        def upstream(x):
            return x

        @task
        def downstream(x):
            return x

        @flow
        def test_flow():
            upstream_future = upstream.submit(257)
            upstream_result = upstream_future.result()
            downstream_state = downstream(upstream_result, return_state=True)
            upstream_future.wait()
            upstream_state = upstream_future.state
            return upstream_state, downstream_state

        upstream_state, downstream_state = test_flow()

        task_run = await prefect_client.read_task_run(
            downstream_state.state_details.task_run_id
        )

        assert task_run.task_inputs == dict(
            x=[TaskRunResult(id=upstream_state.state_details.task_run_id)],
        )

    async def test_task_inputs_populated_with_result_upstream_from_state(
        self, prefect_client
    ):
        @task
        def upstream(x):
            return x

        @task
        def downstream(x):
            return x

        @flow
        def test_flow():
            upstream_state = upstream(1, return_state=True)
            upstream_result = upstream_state.result()
            downstream_state = downstream(upstream_result, return_state=True)
            return upstream_state, downstream_state

        upstream_state, downstream_state = test_flow()

        await prefect_client.read_task_run(downstream_state.state_details.task_run_id)

    async def test_task_inputs_populated_with_state_upstream(self, prefect_client):
        @task
        def upstream(x):
            return x

        @task
        def downstream(x):
            return x

        @flow
        def test_flow():
            upstream_state = upstream(1, return_state=True)
            downstream_state = downstream(upstream_state, return_state=True)
            return upstream_state, downstream_state

        upstream_state, downstream_state = test_flow()

        task_run = await prefect_client.read_task_run(
            downstream_state.state_details.task_run_id
        )

        assert task_run.task_inputs == dict(
            x=[TaskRunResult(id=upstream_state.state_details.task_run_id)],
        )

    async def test_task_inputs_populated_with_state_upstream_wrapped_with_allow_failure(
        self, prefect_client
    ):
        @task
        def upstream(x):
            return x

        @task
        def downstream(x):
            return x

        @flow
        def test_flow():
            upstream_state = upstream(1, return_state=True)
            downstream_state = downstream(
                allow_failure(upstream_state), return_state=True
            )
            return upstream_state, downstream_state

        upstream_state, downstream_state = test_flow()

        task_run = await prefect_client.read_task_run(
            downstream_state.state_details.task_run_id
        )

        assert task_run.task_inputs == dict(
            x=[TaskRunResult(id=upstream_state.state_details.task_run_id)],
        )

    @pytest.mark.parametrize("result", [["Fred"], {"one": 1}, {1, 2, 2}, (1, 2)])
    async def test_task_inputs_populated_with_collection_result_upstream(
        self, result, prefect_client, flow_with_upstream_downstream
    ):
        flow_state = flow_with_upstream_downstream(result, return_state=True)
        upstream_state, downstream_state = await flow_state.result()

        task_run = await prefect_client.read_task_run(
            downstream_state.state_details.task_run_id
        )

        assert task_run.task_inputs == dict(
            value=[TaskRunResult(id=upstream_state.state_details.task_run_id)],
        )

    @pytest.mark.parametrize("result", ["Fred", 5.1])
    async def test_task_inputs_populated_with_basic_result_types_upstream(
        self, result, prefect_client, flow_with_upstream_downstream
    ):
        flow_state = flow_with_upstream_downstream(result, return_state=True)
        upstream_state, downstream_state = await flow_state.result()

        task_run = await prefect_client.read_task_run(
            downstream_state.state_details.task_run_id
        )
        assert task_run.task_inputs == dict(
            value=[TaskRunResult(id=upstream_state.state_details.task_run_id)],
        )

    @pytest.mark.parametrize("result", [True, False, None, ..., NotImplemented])
    async def test_task_inputs_not_populated_with_singleton_results_upstream(
        self, result, prefect_client, flow_with_upstream_downstream
    ):
        flow_state = flow_with_upstream_downstream(result, return_state=True)
        _, downstream_state = await flow_state.result()

        task_run = await prefect_client.read_task_run(
            downstream_state.state_details.task_run_id
        )

        assert task_run.task_inputs == dict(value=[])

    async def test_task_inputs_populated_with_result_upstream_from_state_with_unpacking_trackables(
        self, prefect_client
    ):
        @task
        def task_1():
            task_3_in = [1, 2, 3]
            task_2_in = "Woof!"
            return task_2_in, task_3_in

        @task
        def task_2(task_2_input):
            return (task_2_input + " Bark!",)

        @task
        def task_3(task_3_input):
            task_3_input.append(4)
            return task_3_input

        @flow
        def unpacking_flow():
            t1_state = task_1(return_state=True)
            t1_res_1, t1_res_2 = t1_state.result()
            t2_state = task_2(t1_res_1, return_state=True)
            t3_state = task_3(t1_res_2, return_state=True)
            return t1_state, t2_state, t3_state

        t1_state, t2_state, t3_state = unpacking_flow()

        task_3_run = await prefect_client.read_task_run(
            t3_state.state_details.task_run_id
        )

        assert task_3_run.task_inputs == dict(
            task_3_input=[TaskRunResult(id=t1_state.state_details.task_run_id)],
        )

        task_2_run = await prefect_client.read_task_run(
            t2_state.state_details.task_run_id
        )

        assert task_2_run.task_inputs == dict(
            task_2_input=[TaskRunResult(id=t1_state.state_details.task_run_id)],
        )

    async def test_task_inputs_populated_with_result_upstream_from_state_with_unpacking_mixed_untrackable_types(
        self, prefect_client
    ):
        @task
        def task_1():
            task_3_in = [1, 2, 3]
            task_2_in = 2
            return task_2_in, task_3_in

        @task
        def task_2(task_2_input):
            return task_2_input + 1

        @task
        def task_3(task_3_input):
            task_3_input.append(4)
            return task_3_input

        @flow
        def unpacking_flow():
            t1_state = task_1(return_state=True)
            t1_res_1, t1_res_2 = t1_state.result()
            t2_state = task_2(t1_res_1, return_state=True)
            t3_state = task_3(t1_res_2, return_state=True)
            return t1_state, t2_state, t3_state

        t1_state, t2_state, t3_state = unpacking_flow()

        task_3_run = await prefect_client.read_task_run(
            t3_state.state_details.task_run_id
        )

        assert task_3_run.task_inputs == dict(
            task_3_input=[TaskRunResult(id=t1_state.state_details.task_run_id)],
        )

        task_2_run = await prefect_client.read_task_run(
            t2_state.state_details.task_run_id
        )

        assert task_2_run.task_inputs == dict(
            task_2_input=[],
        )

    async def test_task_inputs_populated_with_result_upstream_from_state_with_unpacking_no_trackable_types(
        self, prefect_client
    ):
        @task
        def task_1():
            task_3_in = True
            task_2_in = 2
            return task_2_in, task_3_in

        @task
        def task_2(task_2_input):
            return task_2_input + 1

        @task
        def task_3(task_3_input):
            return task_3_input

        @flow
        def unpacking_flow():
            t1_state = task_1(return_state=True)
            t1_res_1, t1_res_2 = t1_state.result()
            t2_state = task_2(t1_res_1, return_state=True)
            t3_state = task_3(t1_res_2, return_state=True)
            return t1_state, t2_state, t3_state

        t1_state, t2_state, t3_state = unpacking_flow()

        task_3_run = await prefect_client.read_task_run(
            t3_state.state_details.task_run_id
        )

        assert task_3_run.task_inputs == dict(
            task_3_input=[],
        )

        task_2_run = await prefect_client.read_task_run(
            t2_state.state_details.task_run_id
        )

        assert task_2_run.task_inputs == dict(
            task_2_input=[],
        )


class TestSubflowWaitForTasks:
    async def test_downstream_does_not_run_if_upstream_fails(self):
        @task
        def fails():
            raise ValueError("Fail task!")

        @flow
        def bar(y):
            return y

        @flow
        def test_flow():
            f = fails.submit()
            b = bar(2, wait_for=[f], return_state=True)
            return b

        flow_state = test_flow(return_state=True)
        subflow_state = await flow_state.result(raise_on_failure=False)
        assert subflow_state.is_pending()
        assert subflow_state.name == "NotReady"

    def test_downstream_runs_if_upstream_succeeds(self):
        @flow
        def foo(x):
            return x

        @flow
        def bar(y):
            return y

        @flow
        def test_flow():
            f = foo(1)
            b = bar(2, wait_for=[f])
            return b

        assert test_flow() == 2

    async def test_backend_task_inputs_includes_wait_for_tasks(self, prefect_client):
        @task
        def foo(x):
            return x

        @flow
        def flow_foo(x):
            return x

        @flow
        def test_flow():
            a, b = foo.submit(1), foo.submit(2)
            c = foo.submit(3)
            d = flow_foo(c, wait_for=[a, b], return_state=True)
            return (a, b, c, d)

        a, b, c, d = test_flow()
        d_subflow_run = await prefect_client.read_flow_run(d.state_details.flow_run_id)
        d_virtual_task_run = await prefect_client.read_task_run(
            d_subflow_run.parent_task_run_id
        )

        assert d_virtual_task_run.task_inputs["x"] == [
            TaskRunResult(id=c.state_details.task_run_id)
        ], "Data passing inputs are preserved"

        assert set(d_virtual_task_run.task_inputs["wait_for"]) == {
            TaskRunResult(id=a.state_details.task_run_id),
            TaskRunResult(id=b.state_details.task_run_id),
        }, "'wait_for' included as a key with upstreams"

        assert set(d_virtual_task_run.task_inputs.keys()) == {
            "x",
            "wait_for",
        }, "No extra keys around"

    async def test_subflows_run_concurrently_with_tasks(self):
        @task
        async def waiter_task(event, delay):
            await sleep(delay)
            if event.is_set():
                pass
            else:
                raise RuntimeError("The event hasn't been set!")

        @flow
        async def setter_flow(event):
            event.set()
            return 42

        @flow
        async def test_flow():
            e = Event()
            waiter_task.submit(e, 1)
            b = await setter_flow(e)
            return b

        assert (await test_flow()) == 42

    async def test_subflows_waiting_for_tasks_can_deadlock(self):
        @task
        async def waiter_task(event, delay):
            await sleep(delay)
            if event.is_set():
                pass
            else:
                raise RuntimeError("The event hasn't been set!")

        @flow
        async def setter_flow(event):
            event.set()
            return 42

        @flow
        async def test_flow():
            e = Event()
            f = waiter_task.submit(e, 1)
            b = await setter_flow(e, wait_for=[f])
            return b

        flow_state = await test_flow(return_state=True)
        assert flow_state.is_failed()
        assert "UnfinishedRun" in flow_state.message

    def test_using_wait_for_in_task_definition_raises_reserved(self):
        with pytest.raises(
            ReservedArgumentError, match="'wait_for' is a reserved argument name"
        ):

            @flow
            def foo(wait_for):
                pass

    async def test_downstream_runs_if_upstream_fails_with_allow_failure_annotation(
        self,
    ):
        @task
        def fails():
            raise ValueError("Fail task!")

        @flow
        def bar(y):
            return y

        @flow
        def test_flow():
            f = fails.submit()
            b = bar(2, wait_for=[allow_failure(f)], return_state=True)
            return b

        flow_state = test_flow(return_state=True)
        subflow_state = await flow_state.result(raise_on_failure=False)
        assert await subflow_state.result() == 2


class TestTaskWaitFor:
    async def test_downstream_does_not_run_if_upstream_fails(self):
        @task
        def fails():
            raise ValueError("Fail task!")

        @task
        def bar(y):
            return y

        @flow
        def test_flow():
            f = fails.submit()
            b = bar(2, wait_for=[f], return_state=True)
            return b

        flow_state = test_flow(return_state=True)
        task_state = await flow_state.result(raise_on_failure=False)
        assert task_state.is_pending()
        assert task_state.name == "NotReady"

    def test_downstream_runs_if_upstream_succeeds(self):
        @task
        def foo(x):
            return x

        @task
        def bar(y):
            return y

        @flow
        def test_flow():
            f = foo(1)
            b = bar(2, wait_for=[f])
            return b

        assert test_flow() == 2

    async def test_backend_task_inputs_includes_wait_for_tasks(self, prefect_client):
        @task
        def foo(x):
            return x

        @flow
        def test_flow():
            a, b = foo.submit(1), foo.submit(2)
            c = foo.submit(3)
            d = foo.submit(c, wait_for=[a, b])
            return (a, b, c, d)

        a, b, c, d = test_flow()
        d_task_run = await prefect_client.read_task_run(d.state_details.task_run_id)

        assert d_task_run.task_inputs["x"] == [
            TaskRunResult(id=c.state_details.task_run_id)
        ], "Data passing inputs are preserved"

        assert set(d_task_run.task_inputs["wait_for"]) == {
            TaskRunResult(id=a.state_details.task_run_id),
            TaskRunResult(id=b.state_details.task_run_id),
        }, "'wait_for' included as a key with upstreams"

        assert set(d_task_run.task_inputs.keys()) == {
            "x",
            "wait_for",
        }, "No extra keys around"

    def test_using_wait_for_in_task_definition_raises_reserved(self):
        with pytest.raises(
            ReservedArgumentError, match="'wait_for' is a reserved argument name"
        ):

            @task
            def foo(wait_for):
                pass

    async def test_downstream_runs_if_upstream_fails_with_allow_failure_annotation(
        self,
    ):
        @task
        def fails():
            raise ValueError("Fail task!")

        @task
        def bar(y):
            return y

        @flow
        def test_flow():
            f = fails.submit()
            b = bar(2, wait_for=[allow_failure(f)], return_state=True)
            return b

        flow_state = test_flow(return_state=True)
        task_state = await flow_state.result(raise_on_failure=False)
        assert await task_state.result() == 2


async def _wait_for_logs(
    prefect_client: PrefectClient, flow_run_id: Optional[UUID] = None
):
    logs = []
    log_filter = (
        LogFilter(flow_run_id=LogFilterFlowRunId(any_=[flow_run_id]))
        if flow_run_id
        else None
    )
    while True:
        logs = await prefect_client.read_logs(log_filter=log_filter)
        if logs:
            break
        await asyncio.sleep(1)
    return logs


@pytest.mark.enable_api_log_handler
class TestTaskRunLogs:
    async def test_user_logs_are_sent_to_orion(self, prefect_client):
        @task
        def my_task():
            logger = get_run_logger()
            logger.info("Hello world!")

        @flow
        def my_flow():
            my_task()

        my_flow()

        # Logs don't always show up immediately with the new engine
        logs = await _wait_for_logs(prefect_client)
        assert "Hello world!" in {log.message for log in logs}

    async def test_tracebacks_are_logged(self, prefect_client):
        @task
        def my_task():
            logger = get_run_logger()
            try:
                x + y  # noqa: F821
            except Exception:
                logger.error("There was an issue", exc_info=True)

        @flow
        def my_flow():
            my_task()

        my_flow()

        logs = await _wait_for_logs(prefect_client)
        error_log = [log.message for log in logs if log.level == 40].pop()
        assert "NameError" in error_log
        assert "x + y" in error_log

    async def test_opt_out_logs_are_not_sent_to_api(self, prefect_client):
        @task
        def my_task():
            logger = get_run_logger()
            logger.info("Hello world!", extra={"send_to_api": False})

        @flow
        def my_flow():
            my_task()

        my_flow()

        logs = await _wait_for_logs(prefect_client)
        assert "Hello world!" not in {log.message for log in logs}

    async def test_logs_are_given_correct_ids(self, prefect_client):
        @task
        def my_task():
            logger = get_run_logger()
            logger.info("Hello world!")

        @flow
        def my_flow():
            return my_task(return_state=True)

        task_state = my_flow()
        flow_run_id = task_state.state_details.flow_run_id
        task_run_id = task_state.state_details.task_run_id

        logs = await _wait_for_logs(prefect_client, flow_run_id=flow_run_id)
        assert logs, "There should be logs"
        assert all([log.flow_run_id == flow_run_id for log in logs]), str(
            [log for log in logs]
        )
        task_run_logs = [log for log in logs if log.task_run_id is not None]
        assert task_run_logs, f"There should be task run logs in {logs}"
        assert all([log.task_run_id == task_run_id for log in task_run_logs])


class TestTaskWithOptions:
    def test_with_options_allows_override_of_task_settings(self):
        def first_cache_key_fn(*_):
            return "first cache hit"

        def second_cache_key_fn(*_):
            return "second cache hit"

        @task(
            name="Initial task",
            description="Task before with options",
            tags=["tag1", "tag2"],
            cache_key_fn=first_cache_key_fn,
            cache_expiration=datetime.timedelta(days=1),
            retries=2,
            retry_delay_seconds=5,
            persist_result=True,
            result_serializer="pickle",
            result_storage=LocalFileSystem(basepath="foo"),
            cache_result_in_memory=False,
            timeout_seconds=None,
            refresh_cache=False,
            result_storage_key="foo",
        )
        def initial_task():
            pass

        task_with_options = initial_task.with_options(
            name="Copied task",
            description="A copied task",
            tags=["tag3", "tag4"],
            cache_key_fn=second_cache_key_fn,
            cache_expiration=datetime.timedelta(days=2),
            retries=5,
            retry_delay_seconds=10,
            persist_result=False,
            result_serializer="json",
            result_storage=LocalFileSystem(basepath="bar"),
            cache_result_in_memory=True,
            timeout_seconds=42,
            refresh_cache=True,
            result_storage_key="bar",
        )

        assert task_with_options.name == "Copied task"
        assert task_with_options.description == "A copied task"
        assert set(task_with_options.tags) == {"tag3", "tag4"}
        assert task_with_options.cache_key_fn is second_cache_key_fn
        assert task_with_options.cache_expiration == datetime.timedelta(days=2)
        assert task_with_options.retries == 5
        assert task_with_options.retry_delay_seconds == 10
        assert task_with_options.persist_result is False
        assert task_with_options.result_serializer == "json"
        assert task_with_options.result_storage == LocalFileSystem(basepath="bar")
        assert task_with_options.cache_result_in_memory is True
        assert task_with_options.timeout_seconds == 42
        assert task_with_options.refresh_cache is True
        assert task_with_options.result_storage_key == "bar"

    def test_with_options_uses_existing_settings_when_no_override(self, tmp_path: Path):
        def cache_key_fn(*_):
            return "cache hit"

        storage = LocalFileSystem(basepath=tmp_path)

        @task(
            name="Initial task",
            description="Task before with options",
            tags=["tag1", "tag2"],
            cache_key_fn=cache_key_fn,
            cache_expiration=datetime.timedelta(days=1),
            retries=2,
            retry_delay_seconds=5,
            persist_result=False,
            result_serializer="json",
            result_storage=storage,
            cache_result_in_memory=False,
            timeout_seconds=42,
            refresh_cache=True,
            result_storage_key="test",
        )
        def initial_task():
            pass

        task_with_options = initial_task.with_options()

        assert task_with_options is not initial_task
        assert (
            task_with_options.name == "Initial task"
        )  # The registry renames tasks to avoid collisions.
        assert task_with_options.description == "Task before with options"
        assert set(task_with_options.tags) == {"tag1", "tag2"}
        assert task_with_options.tags is not initial_task.tags
        assert task_with_options.cache_key_fn is cache_key_fn
        assert task_with_options.cache_expiration == datetime.timedelta(days=1)
        assert task_with_options.retries == 2
        assert task_with_options.retry_delay_seconds == 5
        assert task_with_options.persist_result is False
        assert task_with_options.result_serializer == "json"
        assert task_with_options.result_storage == storage
        assert task_with_options.cache_result_in_memory is False
        assert task_with_options.timeout_seconds == 42
        assert task_with_options.refresh_cache is True
        assert task_with_options.result_storage_key == "test"

    def test_with_options_can_unset_result_options_with_none(self, tmp_path: Path):
        @task(
            persist_result=True,
            result_serializer="json",
            result_storage=LocalFileSystem(basepath=tmp_path),
            refresh_cache=True,
            result_storage_key="test",
        )
        def initial_task():
            pass

        task_with_options = initial_task.with_options(
            persist_result=None,
            result_serializer=None,
            result_storage=None,
            refresh_cache=None,
            result_storage_key=None,
        )
        assert task_with_options.persist_result is None
        assert task_with_options.result_serializer is None
        assert task_with_options.result_storage is None
        assert task_with_options.refresh_cache is None
        assert task_with_options.result_storage_key is None

    def test_tags_are_copied_from_original_task(self):
        "Ensure changes to the tags on the original task don't affect the new task"

        @task(name="Initial task", tags=["tag1", "tag2"])
        def initial_task():
            pass

        with_options_task = initial_task.with_options(name="With options task")
        initial_task.tags.add("tag3")

        assert initial_task.tags == {"tag1", "tag2", "tag3"}
        assert with_options_task.tags == {"tag1", "tag2"}

    def test_with_options_signature_aligns_with_task_signature(self):
        task_params = set(inspect.signature(task).parameters.keys())
        with_options_params = set(
            inspect.signature(Task.with_options).parameters.keys()
        )
        # `with_options` does not accept a new function
        task_params.remove("__fn")
        # it doesn't make sense to take the same task definition and change versions
        # tags should be used for distinguishing different calls where necessary
        task_params.remove("version")
        # `self` isn't in task decorator
        with_options_params.remove("self")
        assert task_params == with_options_params

    def test_with_options_allows_override_of_0_retries(self):
        @task(retries=3, retry_delay_seconds=10)
        def initial_task():
            pass

        task_with_options = initial_task.with_options(retries=0, retry_delay_seconds=0)
        assert task_with_options.retries == 0
        assert task_with_options.retry_delay_seconds == 0

    async def test_with_options_refresh_cache(self):
        @task(cache_key_fn=lambda *_: "cache hit")
        def foo(x):
            return x

        @flow
        def bar():
            return (
                foo(1, return_state=True),
                foo(2, return_state=True),
                foo.with_options(refresh_cache=True)(3, return_state=True),
                foo(4, return_state=True),
            )

        first, second, third, fourth = bar()
        assert first.name == "Completed"
        assert second.name == "Cached"
        assert third.name == "Completed"
        assert fourth.name == "Cached"

        assert await first.result() == await second.result()
        assert await second.result() != await third.result()
        assert await third.result() == await fourth.result()
        assert await fourth.result() != await first.result()


class TestTaskMap:
    @staticmethod
    @task
    async def add_one(x):
        return x + 1

    @staticmethod
    @task
    def add_together(x, y):
        return x + y

    async def test_simple_map(self):
        @flow
        def my_flow():
            futures = TestTaskMap.add_one.map([1, 2, 3])
            assert all(isinstance(f, NewPrefectFuture) for f in futures)
            return futures

        task_states = my_flow()
        assert [await state.result() for state in task_states] == [2, 3, 4]

    async def test_simple_map_return_state_true(self):
        @flow
        def my_flow():
            states = TestTaskMap.add_one.map([1, 2, 3], return_state=True)
            assert all(isinstance(s, State) for s in states)
            return states

        states = my_flow()
        assert [await state.result() for state in states] == [2, 3, 4]

    async def test_map_can_take_tuple_as_input(self):
        @flow
        def my_flow():
            futures = TestTaskMap.add_one.map((1, 2, 3))
            assert all(isinstance(f, NewPrefectFuture) for f in futures)
            return futures

        task_states = my_flow()
        assert [await state.result() for state in task_states] == [2, 3, 4]

    async def test_map_can_take_generator_as_input(self):
        def generate_numbers():
            i = 1
            while i <= 3:
                yield i
                i += 1

        @flow
        def my_flow():
            futures = TestTaskMap.add_one.map(generate_numbers())
            assert all(isinstance(f, NewPrefectFuture) for f in futures)
            return futures

        task_states = my_flow()
        assert [await state.result() for state in task_states] == [2, 3, 4]

    async def test_map_can_take_state_as_input(self):
        @task
        def some_numbers():
            return [1, 2, 3]

        @flow
        def my_flow():
            numbers_state = some_numbers(return_state=True)
            return TestTaskMap.add_one.map(numbers_state)

        task_states = my_flow()
        assert [await state.result() for state in task_states] == [2, 3, 4]

    async def test_can_take_quoted_iterable_as_input(self):
        @flow
        def my_flow():
            futures = TestTaskMap.add_together.map(quote(1), [1, 2, 3])
            assert all(isinstance(f, NewPrefectFuture) for f in futures)
            return futures

        task_states = my_flow()
        assert [await state.result() for state in task_states] == [2, 3, 4]

    async def test_does_not_treat_quote_as_iterable(self):
        @flow
        def my_flow():
            futures = TestTaskMap.add_one.map(quote([1, 2, 3]))
            assert all(isinstance(f, NewPrefectFuture) for f in futures)
            return futures

        task_states = my_flow()
        assert [await state.result() for state in task_states] == [2, 3, 4]

    async def test_map_can_take_future_as_input(self):
        @task
        def some_numbers():
            return [1, 2, 3]

        @flow
        def my_flow():
            numbers_future = some_numbers.submit()
            return TestTaskMap.add_one.map(numbers_future)

        task_states = my_flow()
        assert [await state.result() for state in task_states] == [2, 3, 4]

    @staticmethod
    @task
    def echo(x):
        return x

    @staticmethod
    @task
    def numbers():
        return [1, 2, 3]

    async def get_dependency_ids(self, session, flow_run_id) -> Dict[UUID, List[UUID]]:
        graph = await models.flow_runs.read_task_run_dependencies(
            session=session, flow_run_id=flow_run_id
        )

        return {x["id"]: [d.id for d in x["upstream_dependencies"]] for x in graph}

    async def test_map_preserves_dependencies_between_futures_all_mapped_children(
        self, session
    ):
        @flow
        def my_flow():
            """
                    ┌─►add_together
            numbers─┼─►add_together
                    └─►add_together
            """

            numbers = TestTaskMap.numbers.submit()
            return numbers, TestTaskMap.add_together.map(numbers, y=0)

        numbers_state, add_task_states = my_flow()
        dependency_ids = await self.get_dependency_ids(
            session, numbers_state.state_details.flow_run_id
        )

        assert [await a.result() for a in add_task_states] == [1, 2, 3]

        assert dependency_ids[numbers_state.state_details.task_run_id] == []
        assert all(
            dependency_ids[a.state_details.task_run_id]
            == [numbers_state.state_details.task_run_id]
            for a in add_task_states
        )

    async def test_map_preserves_dependencies_between_futures_all_mapped_children_multiple(
        self, session
    ):
        @flow
        def my_flow():
            """
            numbers1─┬►add_together
                     ├►add_together
            numbers2─┴►add_together
            """

            numbers1 = TestTaskMap.numbers.submit()
            numbers2 = TestTaskMap.numbers.submit()
            return (numbers1, numbers2), TestTaskMap.add_together.map(
                numbers1, numbers2
            )

        numbers_states, add_task_states = my_flow()
        dependency_ids = await self.get_dependency_ids(
            session, numbers_states[0].state_details.flow_run_id
        )

        assert [await a.result() for a in add_task_states] == [2, 4, 6]

        assert all(
            dependency_ids[n.state_details.task_run_id] == [] for n in numbers_states
        )
        assert all(
            set(dependency_ids[a.state_details.task_run_id])
            == {n.state_details.task_run_id for n in numbers_states}
            and len(dependency_ids[a.state_details.task_run_id]) == 2
            for a in add_task_states
        )

    async def test_map_preserves_dependencies_between_futures_differing_parents(
        self, session
    ):
        @flow
        def my_flow():
            """
            x1─►add_together
            x2─►add_together
            """

            x1 = TestTaskMap.echo.submit(1)
            x2 = TestTaskMap.echo.submit(2)
            return (x1, x2), TestTaskMap.add_together.map([x1, x2], y=0)

        echo_futures, add_task_states = my_flow()
        dependency_ids = await self.get_dependency_ids(
            session, echo_futures[0].state_details.flow_run_id
        )

        assert [await a.result() for a in add_task_states] == [1, 2]

        assert all(
            dependency_ids[e.state_details.task_run_id] == [] for e in echo_futures
        )
        assert all(
            dependency_ids[a.state_details.task_run_id] == [e.state_details.task_run_id]
            for a, e in zip(add_task_states, echo_futures)
        )

    async def test_map_preserves_dependencies_between_futures_static_arg(self, session):
        @flow
        def my_flow():
            """
              ┌─►add_together
            x─┼─►add_together
              └─►add_together
            """

            x = TestTaskMap.echo.submit(1)
            return x, TestTaskMap.add_together.map([1, 2, 3], y=x)

        echo_future, add_task_states = my_flow()
        dependency_ids = await self.get_dependency_ids(
            session, echo_future.state_details.flow_run_id
        )

        assert [await a.result() for a in add_task_states] == [2, 3, 4]

        assert dependency_ids[echo_future.state_details.task_run_id] == []
        assert all(
            dependency_ids[a.state_details.task_run_id]
            == [echo_future.state_details.task_run_id]
            for a in add_task_states
        )

    async def test_map_preserves_dependencies_between_futures_mixed_map(self, session):
        @flow
        def my_flow():
            """
            x─►add_together
               add_together
            """

            x = TestTaskMap.echo.submit(1)
            return x, TestTaskMap.add_together.map([x, 2], y=1)

        echo_future, add_task_states = my_flow()
        dependency_ids = await self.get_dependency_ids(
            session, echo_future.state_details.flow_run_id
        )

        assert [await a.result() for a in add_task_states] == [2, 3]

        assert dependency_ids[echo_future.state_details.task_run_id] == []
        assert dependency_ids[add_task_states[0].state_details.task_run_id] == [
            echo_future.state_details.task_run_id
        ]
        assert dependency_ids[add_task_states[1].state_details.task_run_id] == []

    async def test_map_preserves_dependencies_between_futures_deep_nesting(
        self, session
    ):
        @flow
        def my_flow():
            """
            x1─┬─►add_together
            x2─┴─►add_together
            """

            x1 = TestTaskMap.echo.submit(1)
            x2 = TestTaskMap.echo.submit(2)
            return (x1, x2), TestTaskMap.add_together.map(
                [[x1, x2], [x1, x2]], y=[[3], [4]]
            )

        echo_futures, add_task_states = my_flow()
        dependency_ids = await self.get_dependency_ids(
            session, echo_futures[0].state_details.flow_run_id
        )

        assert [await a.result() for a in add_task_states] == [[1, 2, 3], [1, 2, 4]]

        assert all(
            dependency_ids[e.state_details.task_run_id] == [] for e in echo_futures
        )
        assert all(
            set(dependency_ids[a.state_details.task_run_id])
            == {e.state_details.task_run_id for e in echo_futures}
            and len(dependency_ids[a.state_details.task_run_id]) == 2
            for a in add_task_states
        )

    async def test_map_can_take_flow_state_as_input(self):
        @flow
        def child_flow():
            return [1, 2, 3]

        @flow
        def my_flow():
            numbers_state = child_flow(return_state=True)
            return TestTaskMap.add_one.map(numbers_state)

        task_states = my_flow()
        assert [await state.result() for state in task_states] == [2, 3, 4]

    async def test_multiple_inputs(self):
        @flow
        def my_flow():
            numbers = [1, 2, 3]
            others = [4, 5, 6]
            return TestTaskMap.add_together.map(numbers, others)

        task_states = my_flow()
        assert [await state.result() for state in task_states] == [5, 7, 9]

    def test_missing_iterable_argument(self):
        @flow
        def my_flow():
            return TestTaskMap.add_together.map(5, 6)

        with pytest.raises(MappingMissingIterable):
            assert my_flow()

    def test_mismatching_input_lengths(self):
        @flow
        def my_flow():
            numbers = [1, 2, 3]
            others = [4, 5, 6, 7]
            return TestTaskMap.add_together.map(numbers, others)

        with pytest.raises(MappingLengthMismatch):
            assert my_flow()

    async def test_async_flow_with_async_map(self):
        @task
        async def some_numbers():
            return [1, 2, 3]

        @flow
        async def my_flow():
            return TestTaskMap.add_one.map(await some_numbers())

        task_states = await my_flow()
        assert [await state.result() for state in task_states] == [2, 3, 4]

    async def test_async_flow_with_sync_map(self):
        @task
        def subtract_them(x, y):
            return x - y

        @flow
        async def my_flow():
            return subtract_them.map([4, 5, 6], [1, 2, 3])

        task_states = await my_flow()
        assert [await state.result() for state in task_states] == [3, 3, 3]

    @pytest.mark.parametrize("explicit", [True, False])
    async def test_unmapped_int(self, explicit):
        @flow
        def my_flow():
            numbers = [1, 2, 3]
            other = unmapped(5) if explicit else 5
            return TestTaskMap.add_together.map(numbers, other)

        task_states = my_flow()
        assert [await state.result() for state in task_states] == [6, 7, 8]

    @pytest.mark.parametrize("explicit", [True, False])
    async def test_unmapped_str(self, explicit):
        @flow
        def my_flow():
            letters = ["a", "b", "c"]
            other = unmapped("test") if explicit else "test"
            return TestTaskMap.add_together.map(letters, other)

        task_states = my_flow()
        assert [await state.result() for state in task_states] == [
            "atest",
            "btest",
            "ctest",
        ]

    async def test_unmapped_iterable(self):
        @flow
        def my_flow():
            numbers = [[], [], []]
            others = [4, 5, 6, 7]  # Different length!
            return TestTaskMap.add_together.map(numbers, unmapped(others))

        task_states = my_flow()
        assert [await state.result() for state in task_states] == [
            [4, 5, 6, 7],
            [4, 5, 6, 7],
            [4, 5, 6, 7],
        ]

    async def test_with_keyword_with_default(self):
        @task
        def add_some(x, y=5):
            return x + y

        @flow
        def my_flow():
            numbers = [1, 2, 3]
            return add_some.map(numbers)

        task_states = my_flow()
        assert [await state.result() for state in task_states] == [6, 7, 8]

    async def test_with_keyword_with_iterable_default(self):
        @task
        def add_some(x, y=[1, 4]):
            return x + sum(y)

        @flow
        def my_flow():
            numbers = [1, 2, 3]
            return add_some.map(numbers)

        task_states = my_flow()
        assert [await state.result() for state in task_states] == [6, 7, 8]

    async def test_with_variadic_keywords_and_iterable(self):
        @task
        def add_some(x, **kwargs):
            return x + kwargs["y"]

        @flow
        def my_flow():
            numbers = [1, 2, 3]
            return add_some.map(numbers, y=[4, 5, 6])

        task_states = my_flow()
        assert [await state.result() for state in task_states] == [5, 7, 9]

    async def test_with_variadic_keywords_and_noniterable(self):
        @task
        def add_some(x, **kwargs):
            return x + kwargs["y"]

        @flow
        def my_flow():
            numbers = [1, 2, 3]
            return add_some.map(numbers, y=1)

        task_states = my_flow()
        assert [await state.result() for state in task_states] == [2, 3, 4]

    def test_map_raises_outside_of_flow_when_not_deferred(self):
        @task
        def test_task(x):
            print(x)

        with pytest.raises(RuntimeError):
            test_task.map([1, 2, 3])

    async def test_deferred_map_outside_flow(self):
        @task
        def test_task(x):
            print(x)

        mock_task_run_id = uuid4()
        mock_future = PrefectDistributedFuture(task_run_id=mock_task_run_id)
        mapped_args = [1, 2, 3]

        futures = test_task.map(x=mapped_args, wait_for=[mock_future], deferred=True)
        assert all(isinstance(future, PrefectDistributedFuture) for future in futures)
        for future, parameter_value in zip(futures, mapped_args):
            assert await get_background_task_run_parameters(
                test_task, future.state.state_details.task_parameters_id
            ) == {
                "parameters": {"x": parameter_value},
                "wait_for": [mock_future],
                "context": ANY,
            }

    async def test_deferred_map_inside_flow(self):
        @task
        def test_task(x):
            print(x)

        @flow
        async def test_flow():
            mock_task_run_id = uuid4()
            mock_future = PrefectDistributedFuture(task_run_id=mock_task_run_id)
            mapped_args = [1, 2, 3]

            flow_run_context = FlowRunContext.get()
            flow_run_id = flow_run_context.flow_run.id
            futures = test_task.map(
                x=mapped_args, wait_for=[mock_future], deferred=True
            )
            for future, parameter_value in zip(futures, mapped_args):
                saved_data = await get_background_task_run_parameters(
                    test_task, future.state.state_details.task_parameters_id
                )
                assert saved_data == {
                    "parameters": {"x": parameter_value},
                    "wait_for": [mock_future],
                    "context": ANY,
                }
                # Context should contain the current flow run ID
                assert (
                    saved_data["context"]["flow_run_context"]["flow_run"]["id"]
                    == flow_run_id
                )

        await test_flow()


class TestTaskConstructorValidation:
    async def test_task_cannot_configure_too_many_custom_retry_delays(self):
        with pytest.raises(ValueError, match="Can not configure more"):

            @task(retries=42, retry_delay_seconds=list(range(51)))
            async def insanity():
                raise RuntimeError("try again!")

    async def test_task_cannot_configure_negative_relative_jitter(self):
        with pytest.raises(ValueError, match="`retry_jitter_factor` must be >= 0"):

            @task(retries=42, retry_delay_seconds=100, retry_jitter_factor=-10)
            async def insanity():
                raise RuntimeError("try again!")


async def test_task_run_name_is_set(prefect_client):
    @task(task_run_name="fixed-name")
    def my_task(name):
        return name

    @flow
    def my_flow(name):
        return my_task(name, return_state=True)

    tr_state = my_flow(name="chris")

    # Check that the state completed happily
    assert tr_state.is_completed()
    task_run = await prefect_client.read_task_run(tr_state.state_details.task_run_id)
    assert task_run.name == "fixed-name"


async def test_task_run_name_is_set_with_kwargs_including_defaults(prefect_client):
    @task(task_run_name="{name}-wuz-{where}")
    def my_task(name, where="here"):
        return name

    @flow
    def my_flow(name):
        return my_task(name, return_state=True)

    tr_state = my_flow(name="chris")

    # Check that the state completed happily
    assert tr_state.is_completed()
    task_run = await prefect_client.read_task_run(tr_state.state_details.task_run_id)
    assert task_run.name == "chris-wuz-here"


async def test_task_run_name_is_set_with_function(prefect_client):
    def generate_task_run_name():
        return "is-this-a-bird"

    @task(task_run_name=generate_task_run_name)
    def my_task(name, where="here"):
        return name

    @flow
    def my_flow(name):
        return my_task(name, return_state=True)

    tr_state = my_flow(name="butterfly")

    # Check that the state completed happily
    assert tr_state.is_completed()
    task_run = await prefect_client.read_task_run(tr_state.state_details.task_run_id)
    assert task_run.name == "is-this-a-bird"


async def test_task_run_name_is_set_with_function_using_runtime_context(prefect_client):
    def generate_task_run_name():
        params = task_run_ctx.parameters
        tokens = []
        tokens.append("anon" if "name" not in params else str(params["name"]))
        tokens.append("wuz")
        tokens.append("where?" if "where" not in params else str(params["where"]))

        return "-".join(tokens)

    @task(task_run_name=generate_task_run_name)
    def my_task(name, where="here"):
        return name

    @flow
    def my_flow(name):
        return my_task(name, return_state=True)

    tr_state = my_flow(name="chris")

    # Check that the state completed happily
    assert tr_state.is_completed()
    task_run = await prefect_client.read_task_run(tr_state.state_details.task_run_id)
    assert task_run.name == "chris-wuz-here"


async def test_task_run_name_is_set_with_function_not_returning_string(prefect_client):
    def generate_task_run_name():
        pass

    @task(task_run_name=generate_task_run_name)
    def my_task(name, where="here"):
        return name

    @flow
    def my_flow(name):
        return my_task(name)

    with pytest.raises(
        TypeError,
        match=(
            r"Callable <function"
            r" test_task_run_name_is_set_with_function_not_returning_string.<locals>.generate_task_run_name"
            r" at .*> for 'task_run_name' returned type NoneType but a string is"
            r" required"
        ),
    ):
        my_flow("anon")


async def test_sets_run_name_once():
    generate_task_run_name = MagicMock(return_value="some-string")
    mocked_task_method = MagicMock(side_effect=RuntimeError("Oh-no!, anyway"))

    decorated_task_method = task(task_run_name=generate_task_run_name, retries=3)(
        mocked_task_method
    )

    @flow
    def my_flow(name):
        return decorated_task_method()

    state = my_flow(name="some-name", return_state=True)

    assert state.type == StateType.FAILED
    assert mocked_task_method.call_count == 4
    assert generate_task_run_name.call_count == 1


async def test_sets_run_name_once_per_call():
    generate_task_run_name = MagicMock(return_value="some-string")
    mocked_task_method = MagicMock()

    decorated_task_method = task(task_run_name=generate_task_run_name)(
        mocked_task_method
    )

    @flow
    def my_flow(name):
        decorated_task_method()
        decorated_task_method()

        return "hi"

    state = my_flow(name="some-name", return_state=True)

    assert state.type == StateType.COMPLETED
    assert mocked_task_method.call_count == 2
    assert generate_task_run_name.call_count == 2


def test_task_parameter_annotations_can_be_non_pydantic_classes():
    class Test:
        pass

    @task
    def my_task(instance: Test):
        return instance

    @flow
    def my_flow(instance: Test):
        return my_task(instance)

    instance = my_flow(Test())
    assert isinstance(instance, Test)


def create_hook(mock_obj):
    def my_hook(task, task_run, state):
        mock_obj()

    return my_hook


def create_async_hook(mock_obj):
    async def my_hook(task, task_run, state):
        mock_obj()

    return my_hook


class TestTaskHooksWithKwargs:
    def test_hook_with_extra_default_arg(self):
        data = {}

        def hook(task, task_run, state, foo=42):
            data.update(name=hook.__name__, state=state, foo=foo)

        @task(on_completion=[hook])
        def foo_task():
            pass

        @flow
        def foo_flow():
            return foo_task(return_state=True)

        state = foo_flow()

        assert data == dict(name="hook", state=state, foo=42)

    def test_hook_with_bound_kwargs(self):
        data = {}

        def hook(task, task_run, state, **kwargs):
            data.update(name=hook.__name__, state=state, kwargs=kwargs)

        hook_with_kwargs = partial(hook, foo=42)

        @task(on_completion=[hook_with_kwargs])
        def foo_task():
            pass

        @flow
        def foo_flow():
            return foo_task(return_state=True)

        state = foo_flow()

        assert data == dict(name="hook", state=state, kwargs={"foo": 42})


class TestTaskHooksOnCompletion:
    def test_noniterable_hook_raises(self):
        def completion_hook():
            pass

        with pytest.raises(
            TypeError,
            match=re.escape(
                "Expected iterable for 'on_completion'; got function instead. Please"
                " provide a list of hooks to 'on_completion':\n\n"
                "@task(on_completion=[hook1, hook2])\ndef my_task():\n\tpass"
            ),
        ):

            @task(on_completion=completion_hook)
            def task1():
                pass

    def test_decorated_on_completion_hooks_run_on_completed(self):
        my_mock = MagicMock()

        @task
        def my_task():
            pass

        @my_task.on_completion
        def completed1(task, task_run, state):
            my_mock("completed1")

        @my_task.on_completion
        def completed2(task, task_run, state):
            my_mock("completed2")

        @flow
        def my_flow():
            return my_task(return_state=True)

        state = my_flow()
        assert state.type == StateType.COMPLETED
        assert my_mock.call_args_list == [call("completed1"), call("completed2")]

    def test_noncallable_hook_raises(self):
        with pytest.raises(
            TypeError,
            match=re.escape(
                "Expected callables in 'on_completion'; got str instead. Please provide"
                " a list of hooks to 'on_completion':\n\n"
                "@task(on_completion=[hook1, hook2])\ndef my_task():\n\tpass"
            ),
        ):

            @task(on_completion=["test"])
            def task1():
                pass

    def test_callable_noncallable_hook_raises(self):
        def completion_hook():
            pass

        with pytest.raises(
            TypeError,
            match=re.escape(
                "Expected callables in 'on_completion'; got str instead. Please provide"
                " a list of hooks to 'on_completion':\n\n"
                "@task(on_completion=[hook1, hook2])\ndef my_task():\n\tpass"
            ),
        ):

            @task(on_completion=[completion_hook, "test"])
            def task2():
                pass

    def test_on_completion_hooks_run_on_completed(self):
        my_mock = MagicMock()

        def completed1(task, task_run, state):
            my_mock("completed1")

        def completed2(task, task_run, state):
            my_mock("completed2")

        @task(on_completion=[completed1, completed2])
        def my_task():
            pass

        @flow
        def my_flow():
            return my_task(return_state=True)

        state = my_flow()
        assert state.type == StateType.COMPLETED
        assert my_mock.call_args_list == [call("completed1"), call("completed2")]

    def test_on_completion_hooks_dont_run_on_failure(self):
        my_mock = MagicMock()

        def completed1(task, task_run, state):
            my_mock("completed1")

        def completed2(task, task_run, state):
            my_mock("completed2")

        @task(on_completion=[completed1, completed2])
        def my_task():
            raise Exception("oops")

        @flow
        def my_flow():
            future = my_task.submit()
            future.wait()
            return future.state

        with pytest.raises(Exception, match="oops"):
            state = my_flow()
            assert state == StateType.FAILED
            assert my_mock.call_args_list == []

    def test_other_completion_hooks_run_if_a_hook_fails(self):
        my_mock = MagicMock()

        def completed1(task, task_run, state):
            my_mock("completed1")

        def exception_hook(task, task_run, state):
            raise Exception("oops")

        def completed2(task, task_run, state):
            my_mock("completed2")

        @task(on_completion=[completed1, exception_hook, completed2])
        def my_task():
            pass

        @flow
        def my_flow():
            return my_task(return_state=True)

        state = my_flow()
        assert state.type == StateType.COMPLETED
        assert my_mock.call_args_list == [call("completed1"), call("completed2")]

    @pytest.mark.parametrize(
        "hook1, hook2",
        [
            (create_hook, create_hook),
            (create_hook, create_async_hook),
            (create_async_hook, create_hook),
            (create_async_hook, create_async_hook),
        ],
    )
    def test_on_completion_hooks_work_with_sync_and_async(self, hook1, hook2):
        my_mock = MagicMock()
        hook1_with_mock = hook1(my_mock)
        hook2_with_mock = hook2(my_mock)

        @task(on_completion=[hook1_with_mock, hook2_with_mock])
        def my_task():
            pass

        @flow
        def my_flow():
            return my_task(return_state=True)

        state = my_flow()
        assert state.type == StateType.COMPLETED
        assert my_mock.call_args_list == [call(), call()]


class TestTaskHooksOnFailure:
    def test_noniterable_hook_raises(self):
        def failure_hook():
            pass

        with pytest.raises(
            TypeError,
            match=re.escape(
                "Expected iterable for 'on_failure'; got function instead. Please"
                " provide a list of hooks to 'on_failure':\n\n"
                "@flow(on_failure=[hook1, hook2])\ndef my_flow():\n\tpass"
            ),
        ):

            @flow(on_failure=failure_hook)
            def flow1():
                pass

    def test_noncallable_hook_raises(self):
        with pytest.raises(
            TypeError,
            match=re.escape(
                "Expected callables in 'on_failure'; got str instead. Please provide a"
                " list of hooks to 'on_failure':\n\n"
                "@flow(on_failure=[hook1, hook2])\ndef my_flow():\n\tpass"
            ),
        ):

            @flow(on_failure=["test"])
            def flow1():
                pass

    def test_callable_noncallable_hook_raises(self):
        def failure_hook():
            pass

        with pytest.raises(
            TypeError,
            match=re.escape(
                "Expected callables in 'on_failure'; got str instead. Please provide a"
                " list of hooks to 'on_failure':\n\n"
                "@flow(on_failure=[hook1, hook2])\ndef my_flow():\n\tpass"
            ),
        ):

            @flow(on_failure=[failure_hook, "test"])
            def flow2():
                pass

    def test_decorated_on_failure_hooks_run_on_failure(self):
        my_mock = MagicMock()

        @task
        def my_task():
            raise Exception("oops")

        @my_task.on_failure
        def failed1(task, task_run, state):
            my_mock("failed1")

        @my_task.on_failure
        def failed2(task, task_run, state):
            my_mock("failed2")

        @flow
        def my_flow():
            future = my_task.submit()
            future.wait()
            return future.state

        with pytest.raises(Exception, match="oops"):
            state = my_flow()
            assert state.type == StateType.FAILED
            assert my_mock.call_args_list == [call("failed1"), call("failed2")]

    def test_on_failure_hooks_run_on_failure(self):
        my_mock = MagicMock()

        def failed1(task, task_run, state):
            my_mock("failed1")

        def failed2(task, task_run, state):
            my_mock("failed2")

        @task(on_failure=[failed1, failed2])
        def my_task():
            raise Exception("oops")

        @flow
        def my_flow():
            future = my_task.submit()
            future.wait()
            return future.state

        with pytest.raises(Exception, match="oops"):
            state = my_flow()
            assert state.type == StateType.FAILED
            assert my_mock.call_args_list == [call("failed1"), call("failed2")]

    def test_on_failure_hooks_dont_run_on_completed(self):
        my_mock = MagicMock()

        def failed1(task, task_run, state):
            my_mock("failed1")

        def failed2(task, task_run, state):
            my_mock("failed2")

        @task(on_failure=[failed1, failed2])
        def my_task():
            pass

        @flow
        def my_flow():
            future = my_task.submit()
            future.wait()
            return future.state

        state = my_flow()
        assert state.type == StateType.COMPLETED
        assert my_mock.call_args_list == []

    def test_other_failure_hooks_run_if_a_hook_fails(self):
        my_mock = MagicMock()

        def failed1(task, task_run, state):
            my_mock("failed1")

        def exception_hook(task, task_run, state):
            raise Exception("bad hook")

        def failed2(task, task_run, state):
            my_mock("failed2")

        @task(on_failure=[failed1, exception_hook, failed2])
        def my_task():
            raise Exception("oops")

        @flow
        def my_flow():
            future = my_task.submit()
            future.wait()
            return future.state

        with pytest.raises(Exception, match="oops"):
            state = my_flow()
            assert state.type == StateType.FAILED
            assert my_mock.call_args_list == [call("failed1"), call("failed2")]

    @pytest.mark.parametrize(
        "hook1, hook2",
        [
            (create_hook, create_hook),
            (create_hook, create_async_hook),
            (create_async_hook, create_hook),
            (create_async_hook, create_async_hook),
        ],
    )
    def test_on_failure_hooks_work_with_sync_and_async_functions(self, hook1, hook2):
        my_mock = MagicMock()
        hook1_with_mock = hook1(my_mock)
        hook2_with_mock = hook2(my_mock)

        @task(on_failure=[hook1_with_mock, hook2_with_mock])
        def my_task():
            raise Exception("oops")

        @flow
        def my_flow():
            future = my_task.submit()
            future.wait()
            return future.state

        with pytest.raises(Exception, match="oops"):
            state = my_flow()
            assert state.type == StateType.FAILED
            assert my_mock.call_args_list == [call(), call()]

    def test_failure_hooks_dont_run_on_retries(self):
        my_mock = MagicMock()

        def failed1(task, task_run, state):
            my_mock("failed1")

        @task(retries=2, on_failure=[failed1])
        def my_task():
            raise Exception("oops")

        @flow
        def my_flow():
            future = my_task.submit()
            future.wait()
            return future.state

        state = my_flow(return_state=True)
        assert state.type == StateType.FAILED
        assert my_mock.call_args_list == [call("failed1")]

    async def test_task_condition_fn_raises_when_not_a_callable(self):
        with pytest.raises(TypeError):

            @task(retry_condition_fn="not a callable")
            def my_task():
                ...


class TestNestedTasks:
    def test_nested_task(self):
        @task
        def inner_task():
            return 42

        @task
        def outer_task():
            return inner_task()

        @flow
        def my_flow():
            return outer_task()

        result = my_flow()
        assert result == 42

    async def test_nested_async_task(self):
        @task
        async def inner_task():
            return 42

        @task
        async def outer_task():
            return await inner_task()

        @flow
        async def my_flow():
            return await outer_task()

        result = await my_flow()
        assert result == 42

    def test_nested_submitted_task(self):
        @task
        def inner_task():
            return 42

        @task
        def outer_task():
            future = inner_task.submit()
            return future.result()

        @flow
        def my_flow():
            return outer_task()

        result = my_flow()
        assert result == 42

    async def test_nested_submitted_async_task(self):
        @task
        async def inner_task():
            return 42

        @task
        async def outer_task():
            future = inner_task.submit()
            return future.result()

        @flow
        async def my_flow():
            return await outer_task()

        result = await my_flow()
        assert result == 42

    def test_nested_submitted_task_that_also_is_submitted(self):
        @task
        def inner_task():
            return 42

        @task
        def outer_task():
            future = inner_task.submit()
            return future.result()

        @flow
        def my_flow():
            future = outer_task.submit()
            return future.result()

        result = my_flow()
        assert result == 42

    async def test_nested_submitted_async_task_that_also_is_submitted(self):
        @task
        async def inner_task():
            return 42

        @task
        async def outer_task():
            future = inner_task.submit()
            return future.result()

        @flow
        async def my_flow():
            future = outer_task.submit()
            return future.result()

        result = await my_flow()
        assert result == 42

    def test_nested_map(self):
        @task
        def inner_task(x):
            return x * 2

        @task
        def outer_task(x):
            futures = inner_task.map(x)
            return sum(future.result() for future in futures)

        @flow
        def my_flow():
            result = outer_task([1, 2, 3])
            return result

        assert my_flow() == 12

    async def test_nested_async_map(self):
        @task
        async def inner_task(x):
            return x * 2

        @task
        async def outer_task(x):
            futures = inner_task.map(x)
            return sum([future.result() for future in futures])

        @flow
        async def my_flow():
            result = await outer_task([1, 2, 3])
            return result

        assert await my_flow() == 12

    def test_nested_wait_for(self):
        @task
        def inner_task(x):
            return x * 2

        @task
        def outer_task(x, y):
            future = inner_task.submit(x)
            return future.result() + y

        @flow
        def my_flow():
            f1 = inner_task.submit(2)
            f2 = outer_task.submit(3, 4, wait_for=[f1])
            return f2.result()

        assert my_flow() == 10

    async def test_nested_async_wait_for(self):
        @task
        async def inner_task(x):
            return x * 2

        @task
        async def outer_task(x, y):
            future = inner_task.submit(x)
            return future.result() + y

        @flow
        async def my_flow():
            f1 = inner_task.submit(2)
            f2 = outer_task.submit(3, 4, wait_for=[f1])
            return f2.result()

        assert await my_flow() == 10

    async def test_nested_cache_key_fn(self):
        def inner_task(x):
            return x * 2

        @task(cache_key_fn=task_input_hash)
        def outer_task(x):
            return inner_task(x)

        @flow
        def my_flow():
            state1 = outer_task(2, return_state=True)
            state2 = outer_task(2, return_state=True)

            return state1, state2

        state1, state2 = my_flow()

        assert state1.name == "Completed"
        assert state2.name == "Cached"

        assert await state1.result() == 4
        assert await state2.result() == 4

    async def test_nested_async_cache_key_fn(self):
        @task
        async def inner_task(x):
            return x * 2

        @task(cache_key_fn=task_input_hash)
        async def outer_task(x):
            return await inner_task(x)

        @flow
        async def my_flow():
            state1 = await outer_task(2, return_state=True)
            state2 = await outer_task(2, return_state=True)

            return state1, state2

        state1, state2 = await my_flow()

        assert state1.name == "Completed"
        assert state2.name == "Cached"

        assert await state1.result() == 4
        assert await state2.result() == 4

    async def test_nested_cache_key_fn_inner_task_cached(self):
        @task(cache_key_fn=task_input_hash)
        def inner_task(x):
            return x * 2

        @task
        def outer_task(x):
            state1 = inner_task(x, return_state=True)
            state2 = inner_task(x, return_state=True)
            return state1, state2

        @flow
        def my_flow():
            state = outer_task(2, return_state=True)
            return state

        state = my_flow()
        assert state.name == "Completed"
        inner_state1, inner_state2 = await state.result()
        assert inner_state1.name == "Completed"
        assert inner_state2.name == "Cached"

        assert await inner_state1.result() == 4
        assert await inner_state2.result() == 4

    async def test_nested_async_cache_key_fn_inner_task_cached(self):
        @task(cache_key_fn=task_input_hash)
        async def inner_task(x):
            return x * 2

        @task
        async def outer_task(x):
            state1 = await inner_task(x, return_state=True)
            state2 = await inner_task(x, return_state=True)
            return state1, state2

        @flow
        async def my_flow():
            state = await outer_task(2, return_state=True)
            return state

        state = await my_flow()
        assert state.name == "Completed"
        inner_state1, inner_state2 = await state.result()
        assert inner_state1.name == "Completed"
        assert inner_state2.name == "Cached"

        assert await inner_state1.result() == 4
        assert await inner_state2.result() == 4

    def test_nested_task_with_retries(self):
        count = 0

        @task(retries=1)
        def inner_task():
            nonlocal count
            count += 1
            raise Exception("oops")

        @task
        def outer_task():
            state = inner_task(return_state=True)
            return state.name

        @flow
        def my_flow():
            return outer_task()

        result = my_flow()
        assert result == "Failed"
        assert count == 2

    def test_nested_task_with_retries_on_inner_and_outer_task(self):
        count = 0

        @task(retries=1)
        def inner_task():
            nonlocal count
            count += 1
            raise Exception("oops")

        @task(retries=1)
        def outer_task():
            inner_task()

        @flow
        def my_flow():
            state = outer_task(return_state=True)
            return state.name

        result = my_flow()
        assert result == "Failed"
        assert count == 4

    async def test_nested_async_task_without_parent_flow(self):
        @task
        async def inner_task():
            return 42

        @task
        async def outer_task():
            return await inner_task()

        result = await outer_task()
        assert result == 42


class TestCachePolicies:
    def test_cache_policy_init_to_default(self):
        @task
        def my_task():
            pass

        assert my_task.cache_policy is DEFAULT

    def test_cache_policy_init_to_none_if_result_storage_key(self):
        @task(result_storage_key="foo")
        def my_task():
            pass

        assert my_task.cache_policy is None
        assert my_task.result_storage_key == "foo"

    def test_cache_policy_inits_as_expected(self):
        @task(cache_policy=TASKDEF)
        def my_task():
            pass

        assert my_task.cache_policy is TASKDEF


class TestTransactions:
    def test_commit_hook_is_called_on_commit(self):
        data = {}

        @task
        def my_task():
            pass

        @my_task.on_commit
        def commit(txn):
            data["txn"] = txn

        state = my_task(return_state=True)

        assert state.is_completed()
        assert state.name == "Completed"
        assert isinstance(data["txn"], Transaction)
        assert str(state.state_details.task_run_id) == data["txn"].key


class TestApplyAsync:
    @pytest.mark.parametrize(
        "args, kwargs",
        [
            ((42, 42), {}),
            ([42, 42], {}),
            ((), {"x": 42, "y": 42}),
            ([42], {"y": 42}),
        ],
    )
    async def test_with_args_kwargs(self, args, kwargs):
        @task
        def multiply(x, y):
            return x * y

        future = multiply.apply_async(args, kwargs)

        assert await get_background_task_run_parameters(
            multiply, future.state.state_details.task_parameters_id
        ) == {"parameters": {"x": 42, "y": 42}, "context": ANY}

    def test_with_duplicate_values(self):
        @task
        def add(x, y):
            return x + y

        with pytest.raises(
            ParameterBindError, match="multiple values for argument 'x'"
        ):
            add.apply_async((42,), {"x": 42})

    def test_missing_values(self):
        @task
        def add(x, y):
            return x + y

        with pytest.raises(
            ParameterBindError, match="missing a required argument: 'y'"
        ):
            add.apply_async((42,))

    async def test_handles_default_values(self):
        @task
        def add(x, y=42):
            return x + y

        future = add.apply_async((42,))

        assert await get_background_task_run_parameters(
            add, future.state.state_details.task_parameters_id
        ) == {"parameters": {"x": 42, "y": 42}, "context": ANY}

    async def test_overrides_defaults(self):
        @task
        def add(x, y=42):
            return x + y

        future = add.apply_async((42,), {"y": 100})

        assert await get_background_task_run_parameters(
            add, future.state.state_details.task_parameters_id
        ) == {"parameters": {"x": 42, "y": 100}, "context": ANY}

    async def test_with_variadic_args(self):
        @task
        def add_em_up(*args):
            return sum(args)

        future = add_em_up.apply_async((42, 42))

        assert await get_background_task_run_parameters(
            add_em_up, future.state.state_details.task_parameters_id
        ) == {"parameters": {"args": (42, 42)}, "context": ANY}

    async def test_with_variadic_kwargs(self):
        @task
        def add_em_up(**kwargs):
            return sum(kwargs.values())

        future = add_em_up.apply_async(kwargs={"x": 42, "y": 42})

        assert await get_background_task_run_parameters(
            add_em_up, future.state.state_details.task_parameters_id
        ) == {"parameters": {"kwargs": {"x": 42, "y": 42}}, "context": ANY}

    async def test_with_variadic_args_and_kwargs(self):
        @task
        def add_em_up(*args, **kwargs):
            return sum(args) + sum(kwargs.values())

        future = add_em_up.apply_async((42,), {"y": 42})

        assert await get_background_task_run_parameters(
            add_em_up, future.state.state_details.task_parameters_id
        ) == {"parameters": {"args": (42,), "kwargs": {"y": 42}}, "context": ANY}

    async def test_with_wait_for(self):
        task_run_id = uuid4()
        wait_for_future = PrefectDistributedFuture(task_run_id=task_run_id)

        @task
        def multiply(x, y):
            return x * y

        future = multiply.apply_async((42, 42), wait_for=[wait_for_future])

        assert await get_background_task_run_parameters(
            multiply, future.state.state_details.task_parameters_id
        ) == {
            "parameters": {"x": 42, "y": 42},
            "wait_for": [wait_for_future],
            "context": ANY,
        }

    async def test_with_only_wait_for(self):
        task_run_id = uuid4()
        wait_for_future = PrefectDistributedFuture(task_run_id=task_run_id)

        @task
        def the_answer():
            return 42

        future = the_answer.apply_async(wait_for=[wait_for_future])

        assert await get_background_task_run_parameters(
            the_answer, future.state.state_details.task_parameters_id
        ) == {"wait_for": [wait_for_future], "context": ANY}

    async def test_with_dependencies(self, prefect_client):
        task_run_id = uuid4()

        @task
        def add(x, y):
            return x + y

        future = add.apply_async(
            (42, 42), dependencies={"x": {TaskRunResult(id=task_run_id)}}
        )
        task_run = await prefect_client.read_task_run(future.task_run_id)

        assert task_run.task_inputs == {
            "x": [TaskRunResult(id=task_run_id)],
            "y": [],
        }


class TestDelay:
    @pytest.mark.parametrize(
        "args, kwargs",
        [
            ((42, 42), {}),
            ([42, 42], {}),
            ((), {"x": 42, "y": 42}),
            ([42], {"y": 42}),
        ],
    )
    async def test_delay_with_args_kwargs(self, args, kwargs):
        @task
        def multiply(x, y):
            return x * y

        future = multiply.delay(*args, **kwargs)

        assert await get_background_task_run_parameters(
            multiply, future.state.state_details.task_parameters_id
        ) == {"parameters": {"x": 42, "y": 42}, "context": ANY}

    def test_delay_with_duplicate_values(self):
        @task
        def add(x, y):
            return x + y

        with pytest.raises(
            ParameterBindError, match="multiple values for argument 'x'"
        ):
            add.delay(42, x=42)

    def test_delay_missing_values(self):
        @task
        def add(x, y):
            return x + y

        with pytest.raises(
            ParameterBindError, match="missing a required argument: 'y'"
        ):
            add.delay(42)

    async def test_delay_handles_default_values(self):
        @task
        def add(x, y=42):
            return x + y

        future = add.delay(42)

        assert await get_background_task_run_parameters(
            add, future.state.state_details.task_parameters_id
        ) == {"parameters": {"x": 42, "y": 42}, "context": ANY}

    async def test_delay_overrides_defaults(self):
        @task
        def add(x, y=42):
            return x + y

        future = add.delay(42, y=100)

        assert await get_background_task_run_parameters(
            add, future.state.state_details.task_parameters_id
        ) == {"parameters": {"x": 42, "y": 100}, "context": ANY}

    async def test_delay_with_variadic_args(self):
        @task
        def add_em_up(*args):
            return sum(args)

        future = add_em_up.delay(42, 42)

        assert await get_background_task_run_parameters(
            add_em_up, future.state.state_details.task_parameters_id
        ) == {"parameters": {"args": (42, 42)}, "context": ANY}

    async def test_delay_with_variadic_kwargs(self):
        @task
        def add_em_up(**kwargs):
            return sum(kwargs.values())

        future = add_em_up.delay(x=42, y=42)

        assert await get_background_task_run_parameters(
            add_em_up, future.state.state_details.task_parameters_id
        ) == {"parameters": {"kwargs": {"x": 42, "y": 42}}, "context": ANY}

    async def test_delay_with_variadic_args_and_kwargs(self):
        @task
        def add_em_up(*args, **kwargs):
            return sum(args) + sum(kwargs.values())

        future = add_em_up.delay(42, y=42)

        assert await get_background_task_run_parameters(
            add_em_up, future.state.state_details.task_parameters_id
        ) == {"parameters": {"args": (42,), "kwargs": {"y": 42}}, "context": ANY}<|MERGE_RESOLUTION|>--- conflicted
+++ resolved
@@ -386,7 +386,6 @@
         assert Foo.static_method() == "static"
         assert isinstance(Foo.static_method, Task)
 
-<<<<<<< HEAD
     def test_instance_method_doesnt_create_copy_of_self(self):
         class Foo(pydantic.BaseModel):
             model_config = dict(
@@ -429,7 +428,7 @@
         assert f.get_x() == f.x
         # assert that the value IS the original and was never copied
         assert f.get_x() is f.x
-=======
+
     @pytest.mark.parametrize("T", [BaseFoo, BaseFooModel])
     async def test_task_supports_async_instance_methods(self, T):
         class Foo(T):
@@ -465,7 +464,6 @@
 
         assert await Foo.static_method() == "static"
         assert isinstance(Foo.static_method, Task)
->>>>>>> dc6e4188
 
     def test_error_message_if_decorate_classmethod(self):
         with pytest.raises(
@@ -4116,8 +4114,7 @@
         with pytest.raises(TypeError):
 
             @task(retry_condition_fn="not a callable")
-            def my_task():
-                ...
+            def my_task(): ...
 
 
 class TestNestedTasks:
