import sqlalchemy as sa
import pytest
from uuid import uuid4
from prefect.orion import models, schemas


class TestCreateFlowRun:
    async def test_create_flow_run(self, flow, database_session):
        flow_run = await models.flow_runs.create_flow_run(
            session=database_session,
            flow_run=schemas.actions.FlowRunCreate(flow_id=flow.id),
        )
        assert flow_run.flow_id == flow.id

    async def test_create_multiple_flow_runs(self, flow, database_session):
        flow_run_1 = await models.flow_runs.create_flow_run(
            session=database_session,
            flow_run=schemas.actions.FlowRunCreate(flow_id=flow.id),
        )

        flow_run_2 = await models.flow_runs.create_flow_run(
            session=database_session,
            flow_run=schemas.actions.FlowRunCreate(flow_id=flow.id),
        )

        assert flow_run_1.id != flow_run_2.id

<<<<<<< HEAD
    async def test_create_flow_run_with_idempotency_key(self, flow, database_session):
        flow_run = await models.flow_runs.create_flow_run(
            session=database_session,
            flow_run=schemas.actions.FlowRunCreate(
                flow_id=flow.id, idempotency_key="test"
            ),
        )
        assert flow_run.idempotency_key == "test"

    async def test_create_flow_run_with_existing_idempotency_key(
        self, flow, database_session
    ):
        flow_run = await models.flow_runs.create_flow_run(
            session=database_session,
            flow_run=schemas.actions.FlowRunCreate(
                flow_id=flow.id, idempotency_key="test"
            ),
        )
=======
    @pytest.mark.filterwarnings(
        "ignore: New instance .* conflicts with persistent instance"
    )
    async def test_create_flow_run_with_same_id_as_existing_run_errors(
        self, flow, database_session
    ):
        flow_run_1 = await models.flow_runs.create_flow_run(
            session=database_session,
            flow_run=schemas.actions.FlowRunCreate(flow_id=flow.id),
        )

        with pytest.raises(sa.exc.IntegrityError):
            await models.flow_runs.create_flow_run(
                session=database_session,
                flow_run=schemas.core.FlowRun(id=flow_run_1.id, flow_id=flow.id),
            )

    async def test_create_flow_run_with_idempotency_key(self, flow, database_session):
        flow_run = await models.flow_runs.create_flow_run(
            session=database_session,
            flow_run=schemas.actions.FlowRunCreate(
                flow_id=flow.id, idempotency_key="test"
            ),
        )
        assert flow_run.idempotency_key == "test"

    async def test_create_flow_run_with_existing_idempotency_key(
        self, flow, database_session
    ):
        flow_run = await models.flow_runs.create_flow_run(
            session=database_session,
            flow_run=schemas.actions.FlowRunCreate(
                flow_id=flow.id, idempotency_key="test"
            ),
        )
>>>>>>> 1507068e
        with pytest.raises(sa.exc.IntegrityError):
            await models.flow_runs.create_flow_run(
                session=database_session,
                flow_run=schemas.actions.FlowRunCreate(
                    flow_id=flow.id, idempotency_key="test"
                ),
            )

    async def test_create_flow_run_with_existing_idempotency_key_of_a_different_flow(
        self, flow, database_session
    ):
        flow2 = models.orm.Flow(name="another flow")
        database_session.add(flow2)
        await database_session.flush()

        flow_run = await models.flow_runs.create_flow_run(
            session=database_session,
            flow_run=schemas.actions.FlowRunCreate(
                flow_id=flow.id, idempotency_key="test"
            ),
<<<<<<< HEAD
        )
        flow_run_2 = await models.flow_runs.create_flow_run(
            session=database_session,
            flow_run=schemas.actions.FlowRunCreate(
                flow_id=flow2.id, idempotency_key="test"
            ),
        )
=======
        )
        flow_run_2 = await models.flow_runs.create_flow_run(
            session=database_session,
            flow_run=schemas.actions.FlowRunCreate(
                flow_id=flow2.id, idempotency_key="test"
            ),
        )
>>>>>>> 1507068e

        assert flow_run.id != flow_run_2.id


class TestReadFlowRun:
    async def test_read_flow_run(self, flow, database_session):
        # create a flow run to read
        flow_run = await models.flow_runs.create_flow_run(
            session=database_session,
            flow_run=schemas.actions.FlowRunCreate(flow_id=flow.id),
        )

        read_flow_run = await models.flow_runs.read_flow_run(
            session=database_session, flow_run_id=flow_run.id
        )
        assert flow_run == read_flow_run

    async def test_read_flow_run_returns_none_if_does_not_exist(self, database_session):
        assert (
            await models.flow_runs.read_flow_run(
                session=database_session, flow_run_id=uuid4()
            )
        ) is None


class TestReadFlowRuns:
    @pytest.fixture
    async def flow_runs(self, flow, database_session):
<<<<<<< HEAD
        flow_run_0 = await models.flow_runs.create_flow_run(
            session=database_session,
            flow_run=schemas.actions.FlowRunCreate(flow_id=flow.id),
        )
        flow_run_1 = await models.flow_runs.create_flow_run(
            session=database_session,
            flow_run=schemas.actions.FlowRunCreate(flow_id=flow.id),
=======
        flow_2 = await models.flows.create_flow(
            session=database_session,
            flow=schemas.actions.FlowCreate(name="another-test"),
        )

        flow_run_1 = await models.flow_runs.create_flow_run(
            session=database_session,
            flow_run=schemas.actions.FlowRunCreate(flow_id=flow.id),
        )
        flow_run_2 = await models.flow_runs.create_flow_run(
            session=database_session,
            flow_run=schemas.actions.FlowRunCreate(flow_id=flow.id),
        )
        flow_run_3 = await models.flow_runs.create_flow_run(
            session=database_session,
            flow_run=schemas.actions.FlowRunCreate(flow_id=flow_2.id),
>>>>>>> 1507068e
        )
        return [flow_run_1, flow_run_2, flow_run_3]

    async def test_read_flow_runs(self, flow_runs, database_session):
        read_flow_runs = await models.flow_runs.read_flow_runs(session=database_session)
        assert len(read_flow_runs) == 3

    async def test_read_flow_runs_with_flow_id(self, flow, flow_runs, database_session):
        read_flow_runs = await models.flow_runs.read_flow_runs(
            session=database_session, flow_id=flow.id
        )
        assert len(read_flow_runs) == 2
        assert all([r.flow_id == flow.id for r in read_flow_runs])

    async def test_read_flow_runs_applies_limit(self, flow_runs, database_session):
        read_flow_runs = await models.flow_runs.read_flow_runs(
            session=database_session, limit=1
        )
        assert len(read_flow_runs) == 1

    async def test_read_flow_runs_returns_empty_list(self, database_session):
        read_flow_runs = await models.flow_runs.read_flow_runs(session=database_session)
        assert len(read_flow_runs) == 0


class TestDeleteFlowRun:
    async def test_delete_flow_run(self, flow, database_session):
        # create a flow run to delete
        flow_run = await models.flow_runs.create_flow_run(
            session=database_session,
            flow_run=schemas.actions.FlowRunCreate(flow_id=flow.id),
        )

        assert await models.flow_runs.delete_flow_run(
            session=database_session, flow_run_id=flow_run.id
        )

        # make sure the flow run is deleted
        result = await models.flow_runs.read_flow_run(
            session=database_session, flow_run_id=flow_run.id
        )
        assert result is None

    async def test_delete_flow_run_returns_false_if_does_not_exist(
        self, database_session
    ):
        result = await models.flow_runs.delete_flow_run(
            session=database_session, flow_run_id=uuid4()
        )

        assert result is False<|MERGE_RESOLUTION|>--- conflicted
+++ resolved
@@ -25,26 +25,6 @@
 
         assert flow_run_1.id != flow_run_2.id
 
-<<<<<<< HEAD
-    async def test_create_flow_run_with_idempotency_key(self, flow, database_session):
-        flow_run = await models.flow_runs.create_flow_run(
-            session=database_session,
-            flow_run=schemas.actions.FlowRunCreate(
-                flow_id=flow.id, idempotency_key="test"
-            ),
-        )
-        assert flow_run.idempotency_key == "test"
-
-    async def test_create_flow_run_with_existing_idempotency_key(
-        self, flow, database_session
-    ):
-        flow_run = await models.flow_runs.create_flow_run(
-            session=database_session,
-            flow_run=schemas.actions.FlowRunCreate(
-                flow_id=flow.id, idempotency_key="test"
-            ),
-        )
-=======
     @pytest.mark.filterwarnings(
         "ignore: New instance .* conflicts with persistent instance"
     )
@@ -80,7 +60,6 @@
                 flow_id=flow.id, idempotency_key="test"
             ),
         )
->>>>>>> 1507068e
         with pytest.raises(sa.exc.IntegrityError):
             await models.flow_runs.create_flow_run(
                 session=database_session,
@@ -101,7 +80,6 @@
             flow_run=schemas.actions.FlowRunCreate(
                 flow_id=flow.id, idempotency_key="test"
             ),
-<<<<<<< HEAD
         )
         flow_run_2 = await models.flow_runs.create_flow_run(
             session=database_session,
@@ -109,15 +87,6 @@
                 flow_id=flow2.id, idempotency_key="test"
             ),
         )
-=======
-        )
-        flow_run_2 = await models.flow_runs.create_flow_run(
-            session=database_session,
-            flow_run=schemas.actions.FlowRunCreate(
-                flow_id=flow2.id, idempotency_key="test"
-            ),
-        )
->>>>>>> 1507068e
 
         assert flow_run.id != flow_run_2.id
 
@@ -146,15 +115,6 @@
 class TestReadFlowRuns:
     @pytest.fixture
     async def flow_runs(self, flow, database_session):
-<<<<<<< HEAD
-        flow_run_0 = await models.flow_runs.create_flow_run(
-            session=database_session,
-            flow_run=schemas.actions.FlowRunCreate(flow_id=flow.id),
-        )
-        flow_run_1 = await models.flow_runs.create_flow_run(
-            session=database_session,
-            flow_run=schemas.actions.FlowRunCreate(flow_id=flow.id),
-=======
         flow_2 = await models.flows.create_flow(
             session=database_session,
             flow=schemas.actions.FlowCreate(name="another-test"),
@@ -171,7 +131,6 @@
         flow_run_3 = await models.flow_runs.create_flow_run(
             session=database_session,
             flow_run=schemas.actions.FlowRunCreate(flow_id=flow_2.id),
->>>>>>> 1507068e
         )
         return [flow_run_1, flow_run_2, flow_run_3]
 
