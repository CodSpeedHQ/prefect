--- conflicted
+++ resolved
@@ -82,13 +82,9 @@
     assert image == "test/name:tag"
 
 
-<<<<<<< HEAD
 @pytest.mark.parametrize("run_config", [KubernetesRun(), LocalRun(), None])
-def test_get_flow_image_run_config_default_value_from_core_version(run_config):
-=======
 @pytest.mark.parametrize("version", ["0.13.0", "0.10.0+182.g385a32514.dirty", None])
-def test_get_flow_image_run_config_default_value_from_core_version(version):
->>>>>>> 8211c08f
+def test_get_flow_image_run_config_default_value_from_core_version(run_config, version):
     flow_run = GraphQLResult(
         {
             "flow": GraphQLResult(
